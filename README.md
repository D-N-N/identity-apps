# WSO2 Identity Server Apps

End-user apps in WSO2 Identity Server

|  Branch | Build Status |
| :------------ |:------------- 
| master      | [![Build Status](https://wso2.org/jenkins/view/Dashboard/job/platform-builds/job/identity-apps/badge/icon)](https://wso2.org/jenkins/view/Dashboard/job/platform-builds/job/identity-apps/) |

## Setup build environment

1. Install NodeJS from [https://nodejs.org/en/download/](https://nodejs.org/en/download/).
2. Install Maven from [https://maven.apache.org/download.cgi](https://maven.apache.org/download.cgi).

## Build & Run

#### Build

1. Download or clone the project source code from [https://github.com/wso2/identity-apps](https://github.com/wso2/identity-apps)
2. Run `mvn clean install` from the command line in the project root directory (where the root `pom.xml` is located). 

If you are building [product-is](https://github.com/wso2/product-is), the built identity apps dependencies will install to your local `.m2` repository during the build above.

3. Then you just need to build [WSO2 Identiy Server](https://github.com/wso2/product-is) after. _(Follow the guide there)_

#### Run

4. Execute `wso2server.sh` (For unix environment) or `wso2server.bat` (For windows environment) file from the `bin` directory to run the WSO2 Identity Server.
5. Navigate to `https://localhost:9443/myaccount` or `https://localhost:9443/console` from the browser. (Add certificate exception if required)

## Run in dev mode

1. **Do only if you skip WSO2 Identity Server build step above:** Download the built distribution of WSO2 Identity Server from [https://wso2.com/identity-and-access-management/](https://wso2.com/identity-and-access-management/).
2. Add below code to `repository/conf/deployment.toml` in `WSO2 Identity Server` distribution pack to allow CORS.

```
    [cors]
    allowed_origins = [
       "https://localhost:9000", 
       "https://localhost:9001"
    ]
    supported_methods = [
       "GET",
       "POST",
       "HEAD",
       "OPTIONS",
       "PUT",
       "PATCH",
       "HEAD",
       "DELETE",
       "PATCH"
    ]
    exposed_headers = [ "Location" ]
```
3. Add your hostname and port as a trusted FIDO2 origin in `repository/resources/conf/templates/repository/conf/identity/identity.xml.j2` as given below.

```xml
   <FIDO>
        <WebAuthn>
            <Enable>{{fido.webauthn.enable}}</Enable>
        </WebAuthn>
        <FIDO2TrustedOrigins>
            {% for origin in fido.trusted.origins %}
            <Origin>{{origin}}</Origin>
            {% endfor %}
            <Origin>https://localhost:9000</Origin>
        </FIDO2TrustedOrigins>
   </FIDO>
```
4. Execute `wso2server.sh` (For unix environment) or `wso2server.bat` (For windows environment) file from the `bin` directory to run WSO2 Identity Server.
5. Navigate to `https://localhost:9443/carbon/` from the browser, and login to the system by entering an admin password.
> **Hint!** Can find out the default password details here: [https://docs.wso2.com/display/ADMIN44x/Configuring+the+System+Administrator](https://docs.wso2.com/display/ADMIN44x/Configuring+the+System+Administrator)
6. In the system, navigate to `Service Providers -> List` from left side panel. And then go to `Edit` option in the application that you want to configure in dev mode (ex: `MY_ACCOUNT`). Then click on `Inbound Authentication Configuration -> OAuth/OpenID Connect Configuration -> Edit`. And then update the `Callback Url` field with below corresponding values.

**My Account**

```
regexp=(https://localhost:9443/myaccount/login|https://localhost:9443/myaccount/logout|https://localhost:9000/myaccount/login|https://localhost:9000/myaccount/logout)
```

**Console**

```
regexp=(https://localhost:9443/console/login|https://localhost:9443/console/logout|https://localhost:9001/console/login|https://localhost:9001/console/logout)
```

7. Open cloned or downloaded Identity Apps repo and Run `npm run build` from the command line in the project root directory (where the `package.json` is located) to build all the packages with dependencies. _(Note:- Not necessary if you have already done above identity apps build steps)_
8. Start the apps in development mode, Execute `cd apps/<app> && npm start` command. E.g. `cd apps/myaccount && npm start`.
9. Once the app is successfully started, you can access the via the URLs `https://localhost:9000/myaccount` or `https://localhost:9001/console`.

<<<<<<< HEAD
## Running Unit Tests

Product Unit tests have been implemented using [Jest](https://jestjs.io/) along with [React Testing Library](https://testing-library.com/docs/react-testing-library/intro)
and you can run the unit test suites using the following commands.

#### Run Tests for all modules

```bash
npm run test
```

#### Run Tests for individual module

```bash
npx lerna run test --scope @wso2is/forms
=======
## Running Integration Tests

Product integration tests have been written using [Cypress Testing Framework](https://www.cypress.io/) and you can run the test suites using the following command.

#### Headless mode

```bash
npm run test:integration
```

#### Interactive mode

```bash
npm run test:integration:interactive
>>>>>>> 95d26083
```

## Reporting Issues

We encourage you to report issues, improvements and feature requests regarding the project through [GitHub Issue Tracker](https://github.com/wso2/identity-apps/issues).

**Important:** And please be advised that, security issues must be reported to [security@wso2.com](mailto:security@wso2.com), not as GitHub issues, in order to reach proper audience. We strongly advise following the [WSO2 Security Vulnerability Reporting Guidelines](https://docs.wso2.com/display/Security/WSO2+Security+Vulnerability+Reporting+Guidelines) when reporting the security issues.

## License

Licenses this source under the Apache License, Version 2.0 ([LICENSE](LICENSE)), You may not use this file except in compliance with the License.<|MERGE_RESOLUTION|>--- conflicted
+++ resolved
@@ -87,7 +87,6 @@
 8. Start the apps in development mode, Execute `cd apps/<app> && npm start` command. E.g. `cd apps/myaccount && npm start`.
 9. Once the app is successfully started, you can access the via the URLs `https://localhost:9000/myaccount` or `https://localhost:9001/console`.
 
-<<<<<<< HEAD
 ## Running Unit Tests
 
 Product Unit tests have been implemented using [Jest](https://jestjs.io/) along with [React Testing Library](https://testing-library.com/docs/react-testing-library/intro)
@@ -103,7 +102,8 @@
 
 ```bash
 npx lerna run test --scope @wso2is/forms
-=======
+```
+
 ## Running Integration Tests
 
 Product integration tests have been written using [Cypress Testing Framework](https://www.cypress.io/) and you can run the test suites using the following command.
@@ -118,7 +118,6 @@
 
 ```bash
 npm run test:integration:interactive
->>>>>>> 95d26083
 ```
 
 ## Reporting Issues
