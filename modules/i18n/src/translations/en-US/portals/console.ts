--- conflicted
+++ resolved
@@ -2206,10 +2206,10 @@
                         title: "Add a new Application"
                     },
                     emptyOutboundProvisioningIDPs: {
-                        action: "New IDP",
-                        subtitles: "This Application has no outbound provisioning IDPs configured." +
-                            " Add an IDP to view it here.",
-                        title: "No outbound provisioning IDPs"
+                        action: "New Provisioner",
+                        subtitles: "This Application has no outbound provisioners configured." +
+                            " Add a provisioner to view it here.",
+                        title: "No outbound provisioners"
                     },
                     emptyProtocolList: {
                         action: "New Protocol",
@@ -3014,20 +3014,12 @@
                         },
                         title: "No certificates"
                     },
-<<<<<<< HEAD
-                    emptyOutboundProvisioningIDPs: {
-                        action: "New Provisioner",
-                        subtitles: "This Application has no outbound provisioners configured." +
-                            " Add a provisioner to view it here.",
-                        title: "No outbound provisioners"
-=======
                     emptyConnectorList: {
                         subtitles: {
                             0: "This IDP has no outbound provisioning connectors configured.",
                             1: "Add a connector to view it here."
                         },
                         title: "No outbound provisioning connectors"
->>>>>>> 2e2c4c29
                     },
                     emptyIDPList: {
                         subtitles: {
