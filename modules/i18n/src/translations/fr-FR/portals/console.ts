--- conflicted
+++ resolved
@@ -5914,7 +5914,6 @@
                             message: "Organisation récupérée avec succès"
                         }
                     },
-<<<<<<< HEAD
                     updateOrganization: {
                         error: {
                             description: "{{description}}",
@@ -5941,7 +5940,8 @@
                         success: {
                             description: "Mise à jour réussie des attributs de l'organisation",
                             message: "Les attributs de l'organisation ont bien été mis à jour"
-=======
+                        }
+                    },
                     getOrganizationList: {
                         error: {
                             description: "{{description}}",
@@ -5950,7 +5950,6 @@
                         genericError: {
                             description: "Une erreur s'est produite lors de l'obtention de la liste des organisations",
                             message: "Quelque chose s'est mal passé"
->>>>>>> 5ff97339
                         }
                     }
                 },
