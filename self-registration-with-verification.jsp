--- conflicted
+++ resolved
@@ -17,29 +17,22 @@
   --%>
 <%@ page contentType="text/html;charset=UTF-8" language="java" %>
 
-<%@ page import="com.google.gson.Gson" %>
-<%@ page import="org.apache.commons.collections.CollectionUtils" %>
-<%@ page import="org.apache.commons.lang.ArrayUtils" %>
 <%@ page import="org.apache.commons.lang.StringUtils" %>
+<%@ page import="org.apache.cxf.jaxrs.impl.ResponseImpl" %>
 <%@ page import="org.owasp.encoder.Encode" %>
-<%@ page import="org.wso2.carbon.identity.application.authentication.endpoint.util.Constants" %>
-<%@ page import="org.wso2.carbon.identity.mgt.constants.SelfRegistrationStatusCodes" %>
 <%@ page import="org.wso2.carbon.identity.mgt.endpoint.IdentityManagementEndpointConstants" %>
 <%@ page import="org.wso2.carbon.identity.mgt.endpoint.IdentityManagementEndpointUtil" %>
+<%@ page import="org.wso2.carbon.identity.mgt.endpoint.client.ApiException" %>
+<%@ page import="org.wso2.carbon.identity.mgt.endpoint.client.api.UsernameRecoveryApi" %>
+<%@ page import="java.util.List" %>
+<%@ page import="com.google.gson.Gson" %>
+<%@ page import="org.wso2.carbon.identity.mgt.endpoint.client.model.*" %>
+<%@ page import="org.wso2.carbon.identity.mgt.endpoint.client.model.Error" %>
+<%@ page import="org.wso2.carbon.identity.mgt.endpoint.client.SelfRegistrationMgtClient" %>
 <%@ page import="org.wso2.carbon.identity.mgt.endpoint.IdentityManagementServiceUtil" %>
-<%@ page import="org.wso2.carbon.identity.mgt.endpoint.client.ApiException" %>
-<%@ page import="org.wso2.carbon.identity.mgt.endpoint.client.SelfRegistrationMgtClient" %>
+<%@ page import="org.wso2.carbon.identity.mgt.constants.SelfRegistrationStatusCodes" %>
 <%@ page import="org.wso2.carbon.identity.mgt.endpoint.client.SelfRegistrationMgtClientException" %>
-<<<<<<< HEAD
-<%@ page import="org.wso2.carbon.identity.mgt.endpoint.client.api.UsernameRecoveryApi" %>
-<%@ page import="org.wso2.carbon.identity.mgt.endpoint.client.model.Claim" %>
-<%@page import="org.wso2.carbon.identity.mgt.endpoint.client.model.Error" %>
-<%@ page import="org.wso2.carbon.identity.mgt.endpoint.client.model.User" %>
-<%@ page import="java.util.Arrays" %>
-<%@ page import="java.util.List" %>
-=======
 <jsp:directive.include file="localize.jsp"/>
->>>>>>> 8bb547e0
 
 <%
     boolean error = IdentityManagementEndpointUtil.getBooleanValue(request.getAttribute("error"));
@@ -182,19 +175,13 @@
         <div class="row">
             <!-- content -->
             <div class="col-xs-12 col-sm-10 col-md-8 col-lg-5 col-centered wr-login">
-<<<<<<< HEAD
                 <% if(skipSignUpEnableCheck) { %>
                     <form action="../commonauth" method="post" id="register">
-                 <% } else { %>
-                     <form action="processregistration.do" method="post" id="register">
-                 <% } %>
-                    <h2 class="wr-title uppercase blue-bg padding-double white boarder-bottom-blue margin-none">Create
-                        An Account</h2>
-=======
-                <form action="processregistration.do" method="post" id="register">
+                <% } else { %>
+                    <form action="processregistration.do" method="post" id="register">
+                <% } %>
                     <h2 class="wr-title uppercase blue-bg padding-double white boarder-bottom-blue margin-none">
                         <%=IdentityManagementEndpointUtil.i18n(recoveryResourceBundle, "Create.account")%></h2>
->>>>>>> 8bb547e0
 
                     <div class="clearfix"></div>
                     <div class="boarder-all ">
@@ -208,13 +195,9 @@
                         <div class="alert alert-danger" id="error-msg" hidden="hidden">
                         </div>
 
-<<<<<<< HEAD
                         <% if (isPasswordProvisionEnabled || !skipSignUpEnableCheck) { %>
-                        <div class="padding-double font-large">Enter required fields to complete registration of
-=======
                         <div class="padding-double font-large">
                             <%=IdentityManagementEndpointUtil.i18n(recoveryResourceBundle, "Enter.fields.to.cmplete.reg")%>
->>>>>>> 8bb547e0
                             <b><%=Encode.forHtmlAttribute(username)%></b></div>
                         <!-- validation -->
                         <div class="padding-double">
@@ -226,20 +209,13 @@
                                 String firstNameValue = request.getParameter(firstNameClaimURI);
                             %>
                             <div class="col-xs-12 col-sm-12 col-md-6 col-lg-6 form-group required">
-<<<<<<< HEAD
-                                <label class="control-label">First Name</label>
-                                <input type="text" name="<%=
-                                Encode.forHtmlAttribute(firstNameClaimURI)%>" class="form-control"
-                                    <% if (isFirstNameRequired) {%> required <%}%>
-                                    <% if (skipSignUpEnableCheck && StringUtils.isNotEmpty(firstNameValue)) { %>
-                                    value="<%= Encode.forHtmlAttribute(firstNameValue)%>" disabled <% } %>>
-=======
                                 <label class="control-label">
                                     <%=IdentityManagementEndpointUtil.i18n(recoveryResourceBundle, "First.name")%>
                                 </label>
                                 <input type="text" name="http://wso2.org/claims/givenname" class="form-control"
-                                    <% if (isFirstNameRequired) {%> required <%}%>>
->>>>>>> 8bb547e0
+                                    <% if (isFirstNameRequired) {%> required <%}%>
+                                <% if (skipSignUpEnableCheck && StringUtils.isNotEmpty(firstNameValue)) { %>
+                                value="<%= Encode.forHtmlAttribute(firstNameValue)%>" disabled <% } %>>
                             </div>
                             <%}%>
 
@@ -248,20 +224,14 @@
                                 String lastNameValue = request.getParameter(lastNameClaimURI);
                             %>
                             <div class="col-xs-12 col-sm-12 col-md-6 col-lg-6 form-group required">
-<<<<<<< HEAD
-                                <label class="control-label">Last Name</label>
-                                <input type="text" name="<%=
-                                Encode.forHtmlAttribute(lastNameClaimURI)%>" class="form-control"
-                                    <% if (isLastNameRequired) {%> required <%}%>
-                                    <% if (skipSignUpEnableCheck && StringUtils.isNotEmpty(lastNameValue)) { %>
-                                    value="<%= Encode.forHtmlAttribute(lastNameValue)%>" disabled <% } %>>
-=======
                                 <label class="control-label">
                                     <%=IdentityManagementEndpointUtil.i18n(recoveryResourceBundle, "Last.name")%>
                                 </label>
                                 <input type="text" name="http://wso2.org/claims/lastname" class="form-control"
-                                    <% if (isLastNameRequired) {%> required <%}%>>
->>>>>>> 8bb547e0
+                                    <% if (isLastNameRequired) {%> required <%}%>
+                                    <% if (skipSignUpEnableCheck && StringUtils.isNotEmpty(lastNameValue)) { %>
+                                       value="<%= Encode.forHtmlAttribute(lastNameValue)%>" disabled <% } %>>
+
                             </div>
                             <%}%>
                             <div class="col-xs-12 col-sm-12 col-md-12 col-lg-12 form-group required">
@@ -290,20 +260,15 @@
                                 String emailValue = request.getParameter(claimURI);
                             %>
                             <div class="col-xs-12 col-sm-12 col-md-12 col-lg-12 form-group required">
-<<<<<<< HEAD
-                                <label class="control-label">Email</label>
-                                <input type="email" name="<%= Encode.forHtmlAttribute(claimURI)%>" class="form-control"
-=======
                                 <label class="control-label">
                                     <%=IdentityManagementEndpointUtil.i18n(recoveryResourceBundle, "Email")%>
                                 </label>
                                 <input type="email" name="http://wso2.org/claims/emailaddress" class="form-control"
->>>>>>> 8bb547e0
                                        data-validate="email"
-                                    <% if (isEmailRequired) {%> required <%}%> <% if
+                                    <% if (isEmailRequired) {%> required <%}%><% if
                                     (skipSignUpEnableCheck && StringUtils.isNotEmpty(emailValue)) {%>
                                        value="<%= Encode.forHtmlAttribute(emailValue)%>"
-                                        disabled<%}%>>
+                                       disabled<%}%>>
                             </div>
                             <%
                                 }
@@ -486,16 +451,7 @@
                                        value="true"/>
                                 <input id="tenantDomain" name="tenantDomain" type="hidden" value="<%=user.getTenantDomain()%>"/>
                             </div>
-<<<<<<< HEAD
                             <% if (!skipSignUpEnableCheck) { %>
-                                <div class="col-xs-12 col-sm-12 col-md-12 col-lg-12 form-group">
-                                    <span class="margin-top padding-top-double font-large">Already have an account? </span>
-                                    <a href="<%=Encode.forHtmlAttribute(IdentityManagementEndpointUtil.getUserPortalUrl(
-                                        application.getInitParameter(IdentityManagementEndpointConstants.ConfigConstants.USER_PORTAL_URL)))%>"
-                                       id="signInLink" class="font-large">Sign in</a>
-                                </div>
-                            <% } %>
-=======
                             <div class="col-xs-12 col-sm-12 col-md-12 col-lg-12 form-group">
                                 <span class="margin-top padding-top-double font-large">
                                     <%=IdentityManagementEndpointUtil.i18n(recoveryResourceBundle, "Already.have.account")%></span>
@@ -505,7 +461,7 @@
                                     <%=IdentityManagementEndpointUtil.i18n(recoveryResourceBundle, "Sign.in")%>
                                 </a>
                             </div>
->>>>>>> 8bb547e0
+                            <% } %>
                             <div class="clearfix"></div>
                         </div>
                         <div class="clearfix"></div>
@@ -598,14 +554,9 @@
                 var password = $("#password").val();
                 var password2 = $("#password2").val();
 
-<<<<<<< HEAD
-                if (password !== password2) {
-                    error_msg.text("Passwords did not match. Please try again.");
-=======
                 if (password != password2) {
                     error_msg.text("<%=IdentityManagementEndpointUtil.i18n(recoveryResourceBundle,
                     "Passwords.did.not.match.please.try.again")%>");
->>>>>>> 8bb547e0
                     error_msg.show();
                     $("html, body").animate({scrollTop: error_msg.offset().top}, 'slow');
                     return false;
@@ -681,13 +632,8 @@
             $("#tree-table").html(treeRendered);
 
             container = $("#html1").jstree({
-<<<<<<< HEAD
-                plugins: ["table", "sort", "checkbox", "actions", "wholerow"],
-                checkbox: {"keep_selected_style": false}
-=======
                 plugins: ["table", "sort", "checkbox", "actions"],
                 checkbox: {"keep_selected_style": false},
->>>>>>> 8bb547e0
             });
 
             container.bind('hover_node.jstree', function() {
