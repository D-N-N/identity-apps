{
    "name": "@wso2is/user-portal",
<<<<<<< HEAD
    "version": "1.0.134",
=======
    "version": "1.0.137",
>>>>>>> db3d04cf
    "description": "WSO2 Identity Server User Portal",
    "author": "WSO2",
    "license": "Apache-2.0",
    "main": "index.js",
    "scripts": {
        "prebuild": "npm run clean",
        "start": "run-script-os",
        "start:win32": "..\\..\\node_modules\\.bin\\webpack-dev-server --env.NODE_ENV=local --mode development --inline --hot --open",
        "start:default": "../../node_modules/.bin/webpack-dev-server --env.NODE_ENV=local --mode development --inline --hot --open",
        "build-prod": "run-script-os",
        "build-prod:win32": "..\\..\\node_modules\\.bin\\webpack --env.NODE_ENV=prod",
        "build-prod:default": "../../node_modules/.bin/webpack --env.NODE_ENV=prod",
        "build": "run-script-os",
        "build:win32": "..\\..\\node_modules\\.bin\\webpack --env.NODE_ENV=prod --mode development && npm run test",
        "build:default": "../../node_modules/.bin/webpack --env.NODE_ENV=prod --mode development && npm run test",
        "lint": "eslint --ext .js,.jsx,.ts,.tsx .",
        "test": "jest --passWithNoTests",
        "clean": "rm -rf build"
    },
    "dependencies": {
<<<<<<< HEAD
        "@wso2is/authentication": "^1.0.134",
        "@wso2is/core": "^1.0.134",
        "@wso2is/forms": "^1.0.134",
        "@wso2is/http": "^1.0.134",
        "@wso2is/theme": "^1.0.134",
        "@wso2is/validation": "^1.0.134",
=======
        "@wso2is/authentication": "^1.0.137",
        "@wso2is/core": "^1.0.137",
        "@wso2is/forms": "^1.0.137",
        "@wso2is/http": "^1.0.137",
        "@wso2is/theme": "^1.0.137",
        "@wso2is/validation": "^1.0.137",
>>>>>>> db3d04cf
        "qrcode.react": "^1.0.0"
    },
    "devDependencies": {
        "run-script-os": "^1.0.7"
    },
    "peerDependencies": {
        "axios": "*",
        "fork-ts-checker-webpack-plugin": "*",
        "history": "*",
        "i18next": "*",
        "i18next-browser-languagedetector": "*",
        "lodash": "*",
        "log": "*",
        "react-i18next": "*",
        "react-notification-system": "*",
        "react-redux": "*",
        "react-router-dom": "*",
        "redux": "*",
        "redux-devtools-extension": "*",
        "redux-thunk": "*",
        "thread-loader": "*",
        "ua-parser-js": "*"
    }
}<|MERGE_RESOLUTION|>--- conflicted
+++ resolved
@@ -1,10 +1,6 @@
 {
     "name": "@wso2is/user-portal",
-<<<<<<< HEAD
-    "version": "1.0.134",
-=======
     "version": "1.0.137",
->>>>>>> db3d04cf
     "description": "WSO2 Identity Server User Portal",
     "author": "WSO2",
     "license": "Apache-2.0",
@@ -25,21 +21,12 @@
         "clean": "rm -rf build"
     },
     "dependencies": {
-<<<<<<< HEAD
-        "@wso2is/authentication": "^1.0.134",
-        "@wso2is/core": "^1.0.134",
-        "@wso2is/forms": "^1.0.134",
-        "@wso2is/http": "^1.0.134",
-        "@wso2is/theme": "^1.0.134",
-        "@wso2is/validation": "^1.0.134",
-=======
         "@wso2is/authentication": "^1.0.137",
         "@wso2is/core": "^1.0.137",
         "@wso2is/forms": "^1.0.137",
         "@wso2is/http": "^1.0.137",
         "@wso2is/theme": "^1.0.137",
         "@wso2is/validation": "^1.0.137",
->>>>>>> db3d04cf
         "qrcode.react": "^1.0.0"
     },
     "devDependencies": {
