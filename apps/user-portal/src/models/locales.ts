/**
 * Copyright (c) 2019, WSO2 Inc. (http://www.wso2.org) All Rights Reserved.
 *
 * WSO2 Inc. licenses this file to you under the Apache License,
 * Version 2.0 (the "License"); you may not use this file except
 * in compliance with the License.
 * You may obtain a copy of the License at
 *
 *     http://www.apache.org/licenses/LICENSE-2.0
 *
 * Unless required by applicable law or agreed to in writing,
 * software distributed under the License is distributed on an
 * "AS IS" BASIS, WITHOUT WARRANTIES OR CONDITIONS OF ANY
 * KIND, either express or implied. See the License for the
 * specific language governing permissions and limitations
 * under the License.
 */

/**
 * Model for the common namespace
 */
export interface Common {
    access: string;
    active: string;
    add: string;
    all: string;
    applicationName: string;
    applications: string;
    approvalStatus: string;
    approve: string;
    assignees: string;
    browser: string;
    cancel: string;
    challengeQuestionNumber: string;
    change: string;
    claim: string;
    completed: string;
    configure: string;
    contains: string;
    continue: string;
    createdOn: string;
    dangerZone: string;
    delete: string;
    description: string;
    deviceModel: string;
    edit: string;
    endsWith: string;
    equals: string;
    filter: string;
    goBackHome: string;
    help: string;
    hidePassword: string;
    initiator: string;
    ipAddress: string;
    lastAccessed: string;
    lastSeen: string;
    loginTime: string;
    logout: string;
    more: string;
    name: string;
    operatingSystem: string;
    operations: string;
    overview: string;
    personalInfo: string;
    priority: string;
    privacy: string;
    properties: string;
    ready: string;
    removeAll: string;
    reject: string;
    release: string;
    remove: string;
    reserved: string;
    resetFilters: string;
    revoke: string;
    revokeAll: string;
    save: string;
    search: string;
    security: string;
    showLess: string;
    showMore: string;
    showPassword: string;
    startsWith: string;
    submit: string;
    switch: string;
    terminate: string;
    terminateAll: string;
    terminateSession: string;
    type: string;
    update: string;
    user: string;
}

/**
 * Model for the views namespace
 */
export interface Views {
    components: {
        accountRecovery: {
            codeRecovery: {
                descriptions: {
                    add: string;
                };
                heading: string;
            };
            emailRecovery: {
                descriptions: {
                    add: string;
                    update: string;
                };
                forms: {
                    emailResetForm: {
                        inputs: {
                            email: {
                                label: string;
                                placeholder: string;
                                validations: {
                                    empty: string;
                                    invalidFormat: string;
                                };
                            };
                        };
                    };
                };
                heading: string;
                notifications: {
                    updateEmail: Notification;
                };
            };
            questionRecovery: {
                descriptions: {
                    add: string;
                };
                forms: {
                    securityQuestionsForm: {
                        inputs: {
                            answer: {
                                label: string;
                                placeholder: string;
                                validations: {
                                    empty: string;
                                };
                            };
                            question: {
                                label: string;
                                placeholder: string;
                                validations: {
                                    empty: string;
                                };
                            };
                        };
                    };
                };
                heading: string;
                notifications: {
                    addQuestions: Notification;
                    updateQuestions: Notification;
                };
            };
        };
        applications: {
            all: {
                heading: string;
            };
            favourite: {
                heading: string;
            };
            notifications: {
                fetchApplications: Notification;
            };
            placeholders: {
                emptyList: Placeholder;
            };
            recent: {
                heading: string;
            };
            search: {
                forms: {
                    searchForm: {
                        inputs: {
                            filerAttribute: {
                                label: string;
                                placeholder: string;
                                validations: {
                                    empty: string;
                                };
                            };
                            filterCondition: {
                                label: string;
                                placeholder: string;
                                validations: {
                                    empty: string;
                                };
                            };
                            filterValue: {
                                label: string;
                                placeholder: string;
                                validations: {
                                    empty: string;
                                };
                            };
                        };
                    };
                };
                hints: {
                    querySearch: {
                        actionKeys: string;
                        label: string;
                    };
                };
                options: {
                    header: string;
                };
                placeholder: string;
                popups: {
                    clear: string;
                    dropdown: string;
                };
                resultsIndicator: string;
            };
        };
        approvals: {
            notifications: {
                fetchApprovalDetails: Notification;
                fetchPendingApprovals: Notification;
                updatePendingApprovals: Notification;
            };
        };
        changePassword: {
            forms: {
                passwordResetForm: {
                    inputs: {
                        confirmPassword: {
                            label: string;
                            placeholder: string;
                            validations: {
                                empty: string;
                                mismatch: string;
                            };
                        };
                        currentPassword: {
                            label: string;
                            placeholder: string;
                            validations: {
                                empty: string;
                                invalid: string;
                            };
                        };
                        newPassword: {
                            label: string;
                            placeholder: string;
                            validations: {
                                empty: string;
                            };
                        };
                    };
                    validations: {
                        genericError: {
                            description: string;
                            message: string;
                        };
                        invalidCurrentPassword: {
                            description: string;
                            message: string;
                        };
                        submitError: {
                            description: string;
                            message: string;
                        };
                        submitSuccess: {
                            description: string;
                            message: string;
                        };
                    };
                };
            };
            modals: {
                confirmationModal: {
                    heading: string;
                    message: string;
                };
            };
        };
        consentManagement: {
            editConsent: {
                collectionMethod: string;
                dangerZones: {
                    revoke: DangerZone;
                };
                description: string;
                piiCategoryHeading: string;
                state: string;
                version: string;
            }
            modals: {
                consentRevokeModal: {
                    heading: string;
                    message: string;
                    warning: string;
                }
            },
            notifications: {
                consentReceiptFetch: Notification;
                consentedAppsFetch: Notification;
                revokeConsentedApp: Notification;
                updateConsentedClaims: Notification;
            };
        };
        footer: {
            copyright: string;
        };
        linkedAccounts: {
            accountTypes: {
                local: {
                    label: string;
                };
            };
            forms: {
                addAccountForm: {
                    inputs: {
                        password: {
                            label: string;
                            placeholder: string;
                            validations: {
                                empty: string;
                            };
                        };
                        username: {
                            label: string;
                            placeholder: string;
                            validations: {
                                empty: string;
                            };
                        };
                    };
                };
            };
            notifications: {
                addAssociation: Notification;
                getAssociations: Notification;
                removeAllAssociations: Notification;
                removeAssociation: Notification;
                switchAccount: Notification;
            };
        };
        mfa: {
            fido: {
                description: string;
                heading: string;
                notifications: {
                    removeDevice: Notification;
                    startFidoFlow: Notification;
                };
            };
            smsOtp: {
                descriptions: {
                    hint: string;
                };
                heading: string;
                notifications: {
                    updateMobile: Notification;
                };
            };
        };
        overview: {
            widgets: {
                accountActivity: {
                    actionTitles: {
                        update: string;
                    };
                    description: string;
                    header: string;
                };
                accountSecurity: {
                    actionTitles: {
                        update: string;
                    };
                    description: string;
                    header: string;
                };
                accountStatus: {
<<<<<<< HEAD
                    complete: string;
                    completedFields: string;
                    completionPercentage: string;
                    inComplete: string;
                    inCompleteFields: string;
                    mandatoryFieldsCompletion: string;
                    optionalFieldsCompletion: string;
                },
=======
                    header: string;
                    list: {
                        0: string;
                        1: string;
                        2: string;
                    };
                };
>>>>>>> cc07b2ce
                consentManagement: {
                    actionTitles: {
                        manage: string;
                    };
                    description: string;
                    header: string;
                };
            };
        };
        privacy: {
            about: {
                description: string;
                heading: string;
            };
            privacyPolicy: {
                collectionOfPersonalInfo: {
                    description: {
                        list1: {
                            0: string;
                            1: string;
                            2: string;
                        };
                        para1: string;
                    };
                    heading: string;
                    trackingTechnologies: {
                        description: {
                            list1: {
                                0: string;
                                1: string;
                                2: string;
                                3: string;
                            };
                            para1: string;
                        };
                        heading: string;
                    };
                };
                description: {
                    para1: string;
                    para2: string;
                    para3: string;
                };
                disclaimer: {
                    description: {
                        list1: {
                            0: string;
                            1: string;
                        };
                    };
                    heading: string;
                };
                disclosureOfPersonalInfo: {
                    description: string;
                    heading: string;
                    legalProcess: {
                        description: string;
                        heading: string;
                    };
                };
                heading: string;
                moreInfo: {
                    changesToPolicy: {
                        description: {
                            para1: string;
                            para2: string;
                        };
                        heading: string;
                    };
                    contactUs: {
                        description: {
                            para1: string;
                        };
                        heading: string;
                    };
                    heading: string;
                    yourChoices: {
                        description: {
                            para1: string;
                            para2: string;
                        };
                        heading: string;
                    };
                };
                storageOfPersonalInfo: {
                    heading: string;
                    howLong: {
                        description: {
                            list1: {
                                0: string;
                                1: string;
                            };
                            para1: string;
                            para2: string;
                        };
                        heading: string;
                    };
                    requestRemoval: {
                        description: {
                            para1: string;
                            para2: string;
                        };
                        heading: string;
                    };
                    where: {
                        description: {
                            para1: string;
                            para2: string;
                        };
                        heading: string;
                    };
                };
                useOfPersonalInfo: {
                    description: {
                        list1: {
                            0: string;
                            1: string;
                            2: string;
                        };
                        para1: string;
                        para2: string;
                        subList1: {
                            heading: string;
                            list: {
                                0: string;
                                1: string;
                                2: string;
                            };
                        };
                        subList2: {
                            heading: string;
                            list: {
                                0: string;
                                1: string;
                            };
                        };
                    };
                    heading: string;
                };
                whatIsPersonalInfo: {
                    description: {
                        list1: {
                            0: string;
                            1: string;
                            2: string;
                            3: string;
                        };
                        list2: {
                            0: string;
                            1: string;
                            2: string;
                            3: string;
                        };
                        para1: string;
                        para2: string;
                    };
                    heading: string;
                };
            };
        };
        profile: {
            fields: {
                generic: {
                    default: string;
                };
                emails: string;
                profileUrl: string;
                addresses_work: string;
                addresses_home: string;
                emails_home: string;
                emails_other: string;
                emails_work: string;
                name_familyName: string;
                name_givenName: string;
                phoneNumbers: string;
                phoneNumbers_home: string;
                phoneNumbers_mobile: string;
                phoneNumbers_work: string;
                phoneNumbers_other: string;
                userName: string;
            };
            forms: {
                generic: {
                    inputs: {
                        placeholder: string;
                        validations: {
                            empty: string;
                            invalidFormat: string;
                        };
                    };
                };
                emailChangeForm: {
                    inputs: {
                        email: {
                            label: string;
                            placeholder: string;
                            validations: {
                                empty: string;
                                invalidFormat: string;
                            };
                            note: string;
                        };
                    };
                };
                mobileChangeForm: {
                    inputs: {
                        mobile: {
                            label: string;
                            placeholder: string;
                            validations: {
                                empty: string;
                                invalidFormat: string;
                            };
                            note: string;
                        };
                    };
                };
                nameChangeForm: {
                    inputs: {
                        firstName: {
                            label: string;
                            placeholder: string;
                            validations: {
                                empty: string;
                            };
                        };
                        lastName: {
                            label: string;
                            placeholder: string;
                            validations: {
                                empty: string;
                            };
                        };
                    };
                };
                organizationChangeForm: {
                    inputs: {
                        organization: {
                            label: string;
                            placeholder: string;
                            validations: {
                                empty: string;
                            };
                        };
                    };
                };
            };
            notifications: {
                getProfileInfo: Notification;
                updateProfileInfo: Notification;
            };
        };
        profileExport: {
            notifications: {
                downloadProfileInfo: Notification;
            };
        };
        userAvatar: {
            infoPopover: string;
        };
        userSessions: {
            browserAndOS: string;
            dangerZones: {
                terminate: DangerZone;
            }
            lastAccessed: string;
            modals: {
                terminateAllUserSessionsModal: {
                    heading: string;
                    message: string;
                };
                terminateUserSessionModal: {
                    heading: string;
                    message: string;
                };
            };
            notifications: {
                fetchSessions: Notification;
                terminateAllUserSessions: Notification;
                terminateUserSession: Notification;
            };
        };
    };
    pages: {
        applications: Page;
        operations: Page;
        overview: Page;
        personalInfo: Page;
        privacy: Page;
        security: Page;
    };
    placeholders: {
        404: Placeholder;
        emptySearchResult: Placeholder;
        genericError: Placeholder;
        loginError: Placeholder;
    };
    sections: {
        accountRecovery: {
            description: string;
            heading: string;
        };
        approvals: {
            description: string;
            heading: string;
            placeholders: {
                emptyApprovalList: {
                    heading: string;
                };
            };
        };
        changePassword: {
            actionTitles: {
                change: string;
            };
            description: string;
            heading: string;
        };
        consentManagement: {
            actionTitles: {
                empty: string;
            };
            description: string;
            heading: string;
            placeholders: {
                emptyConsentList: {
                    heading: string;
                };
            };
        };
        linkedAccounts: {
            actionTitles: {
                add: string;
            };
            description: string;
            heading: string;
        };
        mfa: {
            description: string;
            heading: string;
        };
        profile: {
            description: string;
            heading: string;
        };
        profileExport: {
            actionTitles: {
                export: string;
            };
            description: string;
            heading: string;
        };
        userSessions: {
            actionTitles: {
                empty: string;
                terminateAll: string;
            };
            description: string;
            heading: string;
            placeholders: {
                emptySessionList: {
                    heading: string;
                };
            };
        };
    };
}

/**
 * Model for danger zones.
 */
interface DangerZone {
    actionTitle: string;
    header: string;
    subheader: string;
}

/**
 * Model for pages
 */
interface Page {
    title: string;
    subTitle: string;
}

/**
 * Model for notification set
 */
interface Notification {
    error: NotificationItem;
    genericError: NotificationItem;
    success: NotificationItem;
}

/**
 * Model for notification
 */
interface NotificationItem {
    message: string;
    description: string;
}

/**
 * Model for placeholder.
 */
interface Placeholder {
    action?: string;
    title: string;
    subtitles: string | PlaceholderSubtitle;
}

/**
 * Model for placeholder subtitle.
 */
interface PlaceholderSubtitle {
    [key: number]: string;
}<|MERGE_RESOLUTION|>--- conflicted
+++ resolved
@@ -379,7 +379,6 @@
                     header: string;
                 };
                 accountStatus: {
-<<<<<<< HEAD
                     complete: string;
                     completedFields: string;
                     completionPercentage: string;
@@ -387,16 +386,7 @@
                     inCompleteFields: string;
                     mandatoryFieldsCompletion: string;
                     optionalFieldsCompletion: string;
-                },
-=======
-                    header: string;
-                    list: {
-                        0: string;
-                        1: string;
-                        2: string;
-                    };
-                };
->>>>>>> cc07b2ce
+                };
                 consentManagement: {
                     actionTitles: {
                         manage: string;
