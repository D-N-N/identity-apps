--- conflicted
+++ resolved
@@ -69,7 +69,8 @@
                 if (response.status === 200) {
                     onNotificationFired({
                         description: t(
-                            "views:components.accountRecovery.emailRecovery.updateEmail.notifications.success.description"
+                            "views:components.accountRecovery.emailRecovery.updateEmail.notifications" +
+                            ".success.description"
                         ),
                         message: t(
                             "views:components.accountRecovery.emailRecovery.updateEmail.notifications.success.message"
@@ -102,25 +103,9 @@
     };
 
     /**
-<<<<<<< HEAD
      * This function gets the email address from the response passed as the argument 
      * and assigns it to email and editedEmail. 
      * @param response 
-=======
-     * The following function handles the change of state of the input fields.
-     * The id of the event target will be used to set the state.
-     * @param event
-     */
-    const handleFieldChange = (event) => {
-        setEditedEmail(event.target.value);
-        event.preventDefault();
-    };
-
-    /**
-     * This function gets the email address from the response passed as the argument
-     * and assigns it to email and editedEmail.
-     * @param response
->>>>>>> d913fc36
      */
     const setEmailAddress = (response) => {
         let emailAddress = "";
@@ -234,17 +219,18 @@
                             <List>
                                 <List.Item>
                                     <List.Content>
-<<<<<<< HEAD
                                         <FormWrapper formFields={[{
                                             type: "text",
                                             width: 9,
-                                            placeholder: t("views:accountRecovery.emailRecovery.emailAddress"),
+                                            placeholder: t("views:components.accountRecovery.emailRecovery.forms" +
+                                                ".emailResetForm.inputs.email.placeholder"),
                                             name: "email",
                                             value: editedEmail,
                                             required: true,
-                                            label: t("views:accountRecovery.emailRecovery.emailAddress"),
-                                            requiredErrorMessage: t("views:accountRecovery.emailRecovery"
-                                                + ".emailRequired"),
+                                            label: t("views:components.accountRecovery.emailRecovery.forms" +
+                                                ".emailResetForm.inputs.email.label"),
+                                            requiredErrorMessage: t("views:components.accountRecovery.emailRecovery.forms" +
+                                                ".emailResetForm.inputs.email.validations.empty"),
                                             validation: (value: string, validation: Validation) => {
                                                 let emailError = Joi.string().email({ tlds: { allow: ["com"] } })
                                                     .validate(value).error;
@@ -262,25 +248,6 @@
                                             type: "submit",
                                             value: t("common:update").toString(),
                                             size: "small"
-=======
-                                        <Form>
-                                            <Form.Field width={9}>
-                                                <label>
-                                                    { t("views:components.accountRecovery.emailRecovery.forms." +
-                                                        "emailResetForm.inputs.email.label") }
-                                                </label>
-                                                <input
-                                                    onChange={handleFieldChange}
-                                                    value={editedEmail}
-                                                    placeholder={
-                                                        t("views:components.accountRecovery.emailRecovery.forms." +
-                                                            "emailResetForm.inputs.email.placeholder")
-                                                    }
-                                                />
-                                                <br /><br />
-                                                <p style={{ fontSize: "12px" }}>
->>>>>>> d913fc36
-
                                         }, {
                                             type: "button",
                                             className: "link-button",
