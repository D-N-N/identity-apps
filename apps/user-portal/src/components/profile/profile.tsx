/**
 * Copyright (c) 2019, WSO2 Inc. (http://www.wso2.org) All Rights Reserved.
 *
 * WSO2 Inc. licenses this file to you under the Apache License,
 * Version 2.0 (the "License"); you may not use this file except
 * in compliance with the License.
 * You may obtain a copy of the License at
 *
 *     http://www.apache.org/licenses/LICENSE-2.0
 *
 * Unless required by applicable law or agreed to in writing,
 * software distributed under the License is distributed on an
 * "AS IS" BASIS, WITHOUT WARRANTIES OR CONDITIONS OF ANY
 * KIND, either express or implied. See the License for the
 * specific language governing permissions and limitations
 * under the License
 */

import { isEmpty } from "lodash";
import React, { FunctionComponent, useContext, useEffect, useState } from "react";
import { useTranslation } from "react-i18next";
import { useDispatch, useSelector } from "react-redux";
import { Form, Grid, Icon, List, Popup, Responsive } from "semantic-ui-react";
<<<<<<< HEAD
import { getProfileInfo, updateProfileInfo } from "../../api";
import { AuthContext } from "../../contexts";
import { createEmptyProfile, Notification } from "../../models";
import { EditSection, FormWrapper, SettingsSection, UserAvatar } from "../shared";

=======
import { updateProfileInfo } from "../../api";
import { createEmptyProfile, Notification } from "../../models";
import { getProfileInformation } from "../../store/actions";
import { EditSection, FormWrapper, resolveUserAvatar, SettingsSection } from "../shared";
>>>>>>> ab22be75
/**
 * Prop types for the basic details component.
 */
interface ProfileProps {
    onNotificationFired: (notification: Notification) => void;
}

/**
 * Basic details component.
 *
 * @param {ProfileProps} props - Props injected to the basic details component.
 * @return {JSX.Element}
 */
export const Profile: FunctionComponent<ProfileProps> = (props: ProfileProps): JSX.Element => {
    const [profileInfo, setProfileInfo] = useState(createEmptyProfile());
    const [editingProfileInfo, setEditingProfileInfo] = useState(createEmptyProfile());
    const [editingForm, setEditingForm] = useState({
        emailChangeForm: false,
        mobileChangeForm: false,
        nameChangeForm: false,
        organizationChangeForm: false
    });
    const { onNotificationFired } = props;
    const { t } = useTranslation();
    const dispatch = useDispatch();
    const profileDetails = useSelector((storeState: any) => storeState.authenticationInformation);

    /**
     * dispatch getProfileInformation action if the profileDetails object is empty
     */
    useEffect(() => {
        if (isEmpty(profileDetails.profileInfo)) {
            dispatch(getProfileInformation());
        }
    }, []);

    /**
     * If the profileDetails object changes call the setBasicDetails function
     */
    useEffect(() => {
        if (!isEmpty(profileDetails.profileInfo)) {
            setBasicDetails(profileDetails.profileInfo);
        }
    }, [profileDetails.profileInfo]);

    /**
     * The following method handles the `onSubmit` event of forms.
     *
     * @param formName - Name of the form
     */
    const handleSubmit = (values: Map<string, string | string[]>, formName: string): void => {
        const data = {
            Operations: [
                {
                    op: "replace",
                    value: {}
                }
            ],
            schemas: ["urn:ietf:params:scim:api:messages:2.0:PatchOp"]
        };

        switch (formName) {
            case "nameChangeForm": {
                data.Operations[0].value = {
                    name: {
                        familyName: values.get("lastName"),
                        givenName: values.get("displayName")
                    }
                };
                break;
            }
            case "emailChangeForm": {
                data.Operations[0].value = {
                    emails: [values.get("email")]
                };
                break;
            }
            case "organizationChangeForm": {
                data.Operations[0].value = {
                    "urn:ietf:params:scim:schemas:extension:enterprise:2.0:User": {
                        organization: values.get("organisation")
                    }
                };
                break;
            }
            case "mobileChangeForm": {
                data.Operations[0].value = {
                    phoneNumbers: [
                        {
                            type: "mobile",
                            value: values.get("mobile")
                        }
                    ]
                };
                break;
            }
        }

        updateProfileInfo(data).then((response) => {
            if (response.status === 200) {
                onNotificationFired({
                    description: t("views:components.profile.notifications.updateProfileInfo.success.description"),
                    message: t("views:components.profile.notifications.updateProfileInfo.success.message"),
                    otherProps: {
                        positive: true
                    },
                    visible: true
                });

                // Re-fetch the profile information
                dispatch(getProfileInformation());
            }
        });

        // Hide corresponding edit view
        hideFormEditView(formName);
    };

    /**
     * The following method handles the onClick event of the edit button.
     *
     * @param formName - Name of the form
     */
    const showFormEditView = (formName: string): void => {
        setEditingForm({
            ...editingForm,
            [formName]: true
        });
    };

    /**
     * The following method handles the onClick event of the cancel button.
     *
     * @param formName - Name of the form
     */
    const hideFormEditView = (formName: string): void => {
        setEditingForm({
            ...editingForm,
            [formName]: false
        });
    };

    /**
     * Set the fetched basic profile details to the state.
     *
     * @param profile - Response from the API request.
     */
    const setBasicDetails = (profile) => {
        let mobileNumber = "";

        profile.phoneNumbers.map((mobile) => {
            mobileNumber = mobile.value;
        });

        setEditingProfileInfo({
            ...editingProfileInfo,
            displayName: profile.displayName,
            email: profile.emails[0],
            emails: profile.emails,
            lastName: profile.lastName,
            mobile: mobileNumber,
            organisation: profile.organisation,
            phoneNumbers: profile.phoneNumbers,
            userimage: profile.userimage,
            username: profile.username
        });
        setProfileInfo({
            ...profileInfo,
            displayName: profile.displayName,
            email: profile.emails[0],
            emails: profile.emails,
            lastName: profile.lastName,
            mobile: mobileNumber,
            organisation: profile.organisation,
            phoneNumbers: profile.phoneNumbers,
            userimage: profile.userimage,
            username: profile.username
        });
    };

    const handleNameChange = editingForm.nameChangeForm ? (
        <EditSection>
            <Grid>
                <Grid.Row columns={ 2 }>
                    <Grid.Column width={ 4 }>{ t("views:components.profile.fields.name.label") }</Grid.Column>
                    <Grid.Column width={ 12 }>
                        <FormWrapper
                            formFields={ [
                                {
                                    label: t(
                                        "views:components.profile.forms.nameChangeForm." +
                                        "inputs.firstName.label"
                                    ),
                                    name: "displayName",
                                    placeholder: t(
                                        "views:components.profile.forms.nameChangeForm.inputs" +
                                        ".firstName.placeholder"
                                    ),
                                    required: true,
                                    requiredErrorMessage: t(
                                        "views:components.profile.forms." +
                                        "nameChangeForm.inputs.firstName.validations.empty"
                                    ),
                                    type: "text",
                                    value: editingProfileInfo.displayName
                                },
                                {
                                    name: "lastName",
                                    placeholder: t(
                                        "views:components.profile.forms.nameChangeForm.inputs" +
                                        ".lastName.placeholder"
                                    ),
                                    required: true,
                                    requiredErrorMessage: t(
                                        "views:components.profile.forms." +
                                        "nameChangeForm.inputs.lastName.validations.empty"
                                    ),
                                    type: "text",
                                    value: editingProfileInfo.lastName
                                },
                                {
                                    hidden: true,
                                    type: "divider"
                                },
                                {
                                    size: "small",
                                    type: "submit",
                                    value: t("common:save").toString()
                                },
                                {
                                    className: "link-button",
                                    onClick: () => {
                                        hideFormEditView("nameChangeForm");
                                    },
                                    size: "small",
                                    type: "button",
                                    value: t("common:cancel").toString()
                                }
                            ] }
                            groups={ [
                                {
                                    endIndex: 5,
                                    startIndex: 3,
                                    wrapper: Form.Group,
                                    wrapperProps: {
                                        inline: true
                                    }
                                }
                            ] }
                            onSubmit={ (values) => {
                                handleSubmit(values, "nameChangeForm");
                            } }
                        />
                    </Grid.Column>
                </Grid.Row>
            </Grid>
        </EditSection>
    ) : (
            <Grid padded={ true }>
                <Grid.Row columns={ 3 }>
                    <Grid.Column mobile={ 6 } tablet={ 6 } computer={ 4 } className="first-column">
                        <List.Content>{ t("views:components.profile.fields.name.label") }</List.Content>
                    </Grid.Column>
                    <Grid.Column mobile={ 8 } tablet={ 8 } computer={ 10 }>
                        <List.Content>
                            <List.Description>
                                { profileInfo.displayName || profileInfo.lastName
                                    ? profileInfo.displayName + " " + profileInfo.lastName
                                    : t("views:components.profile.fields.name.default") }
                            </List.Description>
                        </List.Content>
                    </Grid.Column>
                    <Grid.Column
                        mobile={ 2 }
                        tablet={ 2 }
                        computer={ 2 }
                        className={ window.innerWidth > Responsive.onlyTablet.minWidth ? "last-column" : "" }
                    >
                        <List.Content floated="right">
                            <Popup
                                trigger={
                                    (
                                        <Icon
                                            link={ true }
                                            className="list-icon"
                                            size="small"
                                            color="grey"
                                            onClick={ () => showFormEditView("nameChangeForm") }
                                            name={ profileInfo.displayName || profileInfo.lastName ?
                                                "pencil alternate" : "add" }
                                        />
                                    )
                                }
                                position="top center"
                                content={
                                    profileInfo.displayName || profileInfo.lastName ?
                                        t("common:edit") : t("common:add")
                                }
                                inverted={ true }
                            />
                        </List.Content>
                    </Grid.Column>
                </Grid.Row>
            </Grid>
        );

    const handleEmailChange = editingForm.emailChangeForm ? (
        <EditSection>
            <Grid>
                <Grid.Row columns={ 2 }>
                    <Grid.Column width={ 4 }>{ t("views:components.profile.fields.email.label") }</Grid.Column>
                    <Grid.Column width={ 12 }>
                        <FormWrapper
                            formFields={ [
                                {
                                    label: t("views:components.profile.fields.email.label"),

                                    name: "email",
                                    placeholder: t(
                                        "views:components.profile.forms.emailChangeForm.inputs" +
                                        ".email.placeholder"
                                    ),
                                    required: true,
                                    requiredErrorMessage: t(
                                        "views:components.profile.forms." +
                                        "emailChangeForm.inputs.email.validations.empty"
                                    ),
                                    type: "text",
                                    value: editingProfileInfo.email
                                },
                                {
                                    hidden: true,
                                    type: "divider"
                                },
                                {
                                    size: "small",
                                    type: "submit",
                                    value: t("common:save").toString()
                                },
                                {
                                    className: "link-button",
                                    onClick: () => {
                                        hideFormEditView("emailChangeForm");
                                    },
                                    size: "small",
                                    type: "button",
                                    value: t("common:cancel").toString()
                                }
                            ] }
                            groups={ [
                                {
                                    endIndex: 4,
                                    startIndex: 2,
                                    wrapper: Form.Group,
                                    wrapperProps: {
                                        inline: true
                                    }
                                }
                            ] }
                            onSubmit={ (values) => {
                                handleSubmit(values, "emailChangeForm");
                            } }
                        />
                    </Grid.Column>
                </Grid.Row>
            </Grid>
        </EditSection>
    ) : (
            <Grid padded={ true }>
                <Grid.Row columns={ 3 }>
                    <Grid.Column mobile={ 6 } tablet={ 6 } computer={ 4 } className="first-column">
                        <List.Content>{ t("views:components.profile.fields.email.label") }</List.Content>
                    </Grid.Column>
                    <Grid.Column mobile={ 8 } tablet={ 8 } computer={ 10 }>
                        <List.Content>
                            <List.Description>
                                { profileInfo.email ? profileInfo.email : t("views:components.profile" +
                                    ".fields.email.default") }
                            </List.Description>
                        </List.Content>
                    </Grid.Column>
                    <Grid.Column
                        mobile={ 2 }
                        tablet={ 2 }
                        computer={ 2 }
                        className={ window.innerWidth > Responsive.onlyTablet.minWidth ? "last-column" : "" }
                    >
                        <List.Content floated="right">
                            <Popup
                                trigger={
                                    (
                                        <Icon
                                            link={ true }
                                            className="list-icon"
                                            size="small"
                                            color="grey"
                                            id="emailEdit"
                                            onClick={ () => showFormEditView("emailChangeForm") }
                                            name={ profileInfo.email ? "pencil alternate" : "add" }
                                        />
                                    )
                                }
                                position="top center"
                                content={ profileInfo.email ? t("common:edit") : t("common:add") }
                                inverted={ true }
                            />
                        </List.Content>
                    </Grid.Column>
                </Grid.Row>
            </Grid>
        );

    const handleOrganisationChange = editingForm.organizationChangeForm ? (
        <EditSection>
            <Grid>
                <Grid.Row columns={ 2 }>
                    <Grid.Column width={ 4 }>
                        { t("views:components.profile.fields.organization.label") }
                    </Grid.Column>
                    <Grid.Column width={ 12 }>
                        <FormWrapper
                            formFields={ [
                                {
                                    label: t("views:components.profile.fields.organization.label"),
                                    name: "organisation",
                                    placeholder: t(
                                        "views:components.profile.forms.organizationChangeForm" +
                                        ".inputs.organization.placeholder"
                                    ),
                                    required: true,
                                    requiredErrorMessage: t(
                                        "views:components.profile.forms." +
                                        "organizationChangeForm.inputs.organization.validations.empty"
                                    ),
                                    type: "text",
                                    value: editingProfileInfo.organisation
                                },
                                {
                                    hidden: true,
                                    type: "divider"
                                },
                                {
                                    size: "small",
                                    type: "submit",
                                    value: t("common:save").toString()
                                },
                                {
                                    className: "link-button",
                                    onClick: () => {
                                        hideFormEditView("organizationChangeForm");
                                    },
                                    size: "small",
                                    type: "button",
                                    value: t("common:cancel").toString()
                                }
                            ] }
                            groups={ [
                                {
                                    endIndex: 4,
                                    startIndex: 2,
                                    wrapper: Form.Group,
                                    wrapperProps: {
                                        inline: true
                                    }
                                }
                            ] }
                            onSubmit={ (values) => {
                                handleSubmit(values, "organizationChangeForm");
                            } }
                        />
                    </Grid.Column>
                </Grid.Row>
            </Grid>
        </EditSection>
    ) : (
            <Grid padded={ true }>
                <Grid.Row columns={ 3 }>
                    <Grid.Column mobile={ 6 } tablet={ 6 } computer={ 4 } className="first-column">
                        <List.Content>{ t("views:components.profile.fields.organization.label") }</List.Content>
                    </Grid.Column>
                    <Grid.Column mobile={ 8 } tablet={ 8 } computer={ 10 }>
                        <List.Content>
                            <List.Description>
                                { profileInfo.organisation
                                    ? profileInfo.organisation
                                    : t("views:components.profile.fields.organization.default") }
                            </List.Description>
                        </List.Content>
                    </Grid.Column>
                    <Grid.Column
                        tablet={ 2 }
                        mobile={ 2 }
                        computer={ 2 }
                        className={ window.innerWidth > Responsive.onlyTablet.minWidth ? "last-column" : "" }
                    >
                        <List.Content floated="right">
                            <Popup
                                trigger={
                                    (
                                        <Icon
                                            link={ true }
                                            className="list-icon"
                                            size="small"
                                            color="grey"
                                            id="organizationEdit"
                                            onClick={ () => showFormEditView("organizationChangeForm") }
                                            name={ profileInfo.organisation ? "pencil alternate" : "add" }
                                        />
                                    )
                                }
                                position="top center"
                                content={ profileInfo.organisation ? t("common:edit") : t("common:add") }
                                inverted={ true }
                            />
                        </List.Content>
                    </Grid.Column>
                </Grid.Row>
            </Grid>
        );

    const handleMobileChange = editingForm.mobileChangeForm ? (
        <EditSection>
            <Grid>
                <Grid.Row columns={ 2 }>
                    <Grid.Column width={ 4 }>{ t("views:components.profile.fields.mobile.label") }</Grid.Column>
                    <Grid.Column width={ 12 }>
                        <FormWrapper
                            formFields={ [
                                {
                                    label: t("views:components.profile.fields.mobile.label"),
                                    name: "mobile",
                                    placeholder: t(
                                        "views:components.profile.forms.mobileChangeForm" + ".inputs.mobile.placeholder"
                                    ),
                                    required: true,
                                    requiredErrorMessage: t(
                                        "views:components.profile.forms." +
                                        "mobileChangeForm.inputs.mobile.validations.empty"
                                    ),
                                    type: "text",
                                    value: editingProfileInfo.mobile
                                },
                                {
                                    hidden: true,
                                    type: "divider"
                                },
                                {
                                    size: "small",
                                    type: "submit",
                                    value: t("common:save").toString()
                                },
                                {
                                    className: "link-button",
                                    onClick: () => {
                                        hideFormEditView("mobileChangeForm");
                                    },
                                    size: "small",
                                    type: "button",
                                    value: t("common:cancel").toString()
                                }
                            ] }
                            groups={ [
                                {
                                    endIndex: 4,
                                    startIndex: 2,
                                    wrapper: Form.Group,
                                    wrapperProps: {
                                        inline: true
                                    }
                                }
                            ] }
                            onSubmit={ (values) => {
                                handleSubmit(values, "mobileChangeForm");
                            } }
                        />
                    </Grid.Column>
                </Grid.Row>
            </Grid>
        </EditSection>
    ) : (
            <Grid padded={ true }>
                <Grid.Row columns={ 3 }>
                    <Grid.Column mobile={ 6 } tablet={ 6 } computer={ 4 } className="first-column">
                        <List.Content>{ t("views:components.profile.fields.mobile.label") }</List.Content>
                    </Grid.Column>
                    <Grid.Column mobile={ 8 } tablet={ 8 } computer={ 10 }>
                        <List.Content>
                            <List.Description>
                                { profileInfo.mobile
                                    ? profileInfo.mobile
                                    : t("views:components.profile.fields.mobile.default") }
                            </List.Description>
                        </List.Content>
                    </Grid.Column>
                    <Grid.Column
                        mobile={ 2 }
                        tablet={ 2 }
                        computer={ 2 }
                        className={ window.innerWidth > Responsive.onlyTablet.minWidth ? "last-column" : "" }
                    >
                        <List.Content floated="right">
                            <Popup
                                trigger={
                                    (
                                        <Icon
                                            link={ true }
                                            className="list-icon"
                                            size="small"
                                            color="grey"
                                            onClick={ () => showFormEditView("mobileChangeForm") }
                                            name={ profileInfo.mobile ? "pencil alternate" : "add" }
                                        />
                                    )
                                }
                                position="top center"
                                content={ profileInfo.mobile ? t("common:edit") : t("common:add") }
                                inverted={ true }
                            />
                        </List.Content>
                    </Grid.Column>
                </Grid.Row>
            </Grid>
        );

    return (
        <SettingsSection
            description={ t("views:sections.profile.description") }
            header={ t("views:sections.profile.heading") }
<<<<<<< HEAD
            icon={ <UserAvatar authState={ state } size="tiny" /> }
=======
            icon={ resolveUserAvatar(profileDetails, "tiny") }
>>>>>>> ab22be75
        >
            <List divided={ true } verticalAlign="middle" className="main-content-inner">
                <List.Item className="inner-list-item">
                    <Grid padded={ true }>
                        <Grid.Row columns={ 3 }>
                            <Grid.Column mobile={ 6 } tablet={ 6 } computer={ 4 } className="first-column">
                                <List.Content>
                                    { t("views:components.profile.fields.username.label") }
                                </List.Content>
                            </Grid.Column>
                            <Grid.Column mobile={ 10 } tablet={ 10 } computer={ 12 }>
                                <List.Content>
                                    <List.Description>{ profileInfo.username }</List.Description>
                                </List.Content>
                            </Grid.Column>
                        </Grid.Row>
                    </Grid>
                </List.Item>
                <List.Item className="inner-list-item">{ handleNameChange }</List.Item>
                <List.Item className="inner-list-item">{ handleEmailChange }</List.Item>
                <List.Item className="inner-list-item">{ handleOrganisationChange }</List.Item>
                <List.Item className="inner-list-item">{ handleMobileChange }</List.Item>
            </List>
        </SettingsSection>
    );
};<|MERGE_RESOLUTION|>--- conflicted
+++ resolved
@@ -21,18 +21,10 @@
 import { useTranslation } from "react-i18next";
 import { useDispatch, useSelector } from "react-redux";
 import { Form, Grid, Icon, List, Popup, Responsive } from "semantic-ui-react";
-<<<<<<< HEAD
-import { getProfileInfo, updateProfileInfo } from "../../api";
-import { AuthContext } from "../../contexts";
-import { createEmptyProfile, Notification } from "../../models";
-import { EditSection, FormWrapper, SettingsSection, UserAvatar } from "../shared";
-
-=======
 import { updateProfileInfo } from "../../api";
 import { createEmptyProfile, Notification } from "../../models";
 import { getProfileInformation } from "../../store/actions";
-import { EditSection, FormWrapper, resolveUserAvatar, SettingsSection } from "../shared";
->>>>>>> ab22be75
+import { EditSection, FormWrapper, SettingsSection, UserAvatar } from "../shared";
 /**
  * Prop types for the basic details component.
  */
@@ -661,11 +653,7 @@
         <SettingsSection
             description={ t("views:sections.profile.description") }
             header={ t("views:sections.profile.heading") }
-<<<<<<< HEAD
-            icon={ <UserAvatar authState={ state } size="tiny" /> }
-=======
-            icon={ resolveUserAvatar(profileDetails, "tiny") }
->>>>>>> ab22be75
+            icon={ <UserAvatar authState={ profileDetails } size="tiny" /> }
         >
             <List divided={ true } verticalAlign="middle" className="main-content-inner">
                 <List.Item className="inner-list-item">
