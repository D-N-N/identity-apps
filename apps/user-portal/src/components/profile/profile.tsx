/**
 * Copyright (c) 2019, WSO2 Inc. (http://www.wso2.org) All Rights Reserved.
 *
 * WSO2 Inc. licenses this file to you under the Apache License,
 * Version 2.0 (the "License"); you may not use this file except
 * in compliance with the License.
 * You may obtain a copy of the License at
 *
 *     http://www.apache.org/licenses/LICENSE-2.0
 *
 * Unless required by applicable law or agreed to in writing,
 * software distributed under the License is distributed on an
 * "AS IS" BASIS, WITHOUT WARRANTIES OR CONDITIONS OF ANY
 * KIND, either express or implied. See the License for the
 * specific language governing permissions and limitations
 * under the License
 */

import React, { FunctionComponent, useContext, useEffect, useState } from "react";
import { useTranslation } from "react-i18next";
import { Grid, Icon, List, Popup, Responsive } from "semantic-ui-react";
import { getProfileInfo, updateProfileInfo } from "../../api";
import { AuthContext } from "../../contexts";
import { resolveUserAvatar } from "../../helpers";
import { createEmptyProfile, Notification } from "../../models";
import { EditSection, SettingsSection, FormWrapper } from "../shared";

/**
 * Proptypes for the basic details component.
 */
interface ProfileProps {
    onNotificationFired: (notification: Notification) => void;
}

/**
 * Basic details component.
 *
 * @param {ProfileProps} props - Props injected to the basic details component.
 * @return {JSX.Element}
 */
export const Profile: FunctionComponent<ProfileProps> = (
    props: ProfileProps
): JSX.Element => {
    const [profileInfo, setProfileInfo] = useState(createEmptyProfile());
    const [editingProfileInfo, setEditingProfileInfo] = useState(createEmptyProfile());
    const [editingForm, setEditingForm] = useState({
        emailChangeForm: false,
        mobileChangeForm: false,
        nameChangeForm: false,
        organizationChangeForm: false,
    });
    const { onNotificationFired } = props;
    const { state, dispatch } = useContext(AuthContext);
    const { t } = useTranslation();

    useEffect(() => {
        if (profileInfo && !profileInfo.username) {
            fetchProfileInfo();
        }
    });

    /**
     * Fetches profile information.
     */
    const fetchProfileInfo = (): void => {
        getProfileInfo()
            .then((response) => {
                if (response.responseStatus === 200) {
                    setBasicDetails(response);
                } else {
                    onNotificationFired({
                        description: t(
                            "views:userProfile.notification.getProfileInfo.error.description"
                        ),
                        message: t(
                            "views:userProfile.notification.getProfileInfo.error.message"
                        ),
                        otherProps: {
                            negative: true
                        },
                        visible: true
                    });
                }
            });
    };

    /**
     * The following method handles the `onSubmit` event of forms.
     *
     * @param formName - Name of the form
     */
    const handleSubmit = (values: Map<string, string | string[]>, formName: string): void => {

        const data = {
            Operations: [
                {
                    op: "replace",
                    value: {}
                }
            ],
            schemas: [
                "urn:ietf:params:scim:api:messages:2.0:PatchOp"
            ]
        };

        switch (formName) {
            case "nameChangeForm": {
                data.Operations[0].value = {
                    name: {
                        familyName: values.get("lastName"),
                        givenName: values.get("displayName")
                    }
                };
                break;
            }
            case "emailChangeForm": {
                data.Operations[0].value = {
                    emails: [values.get("email")]
                };
                break;
            }
            case "organizationChangeForm": {
                data.Operations[0].value = {
                    "urn:ietf:params:scim:schemas:extension:enterprise:2.0:User": {
                        organization: values.get("organisation")
                    }
                };
                break;
            }
            case "mobileChangeForm": {
                data.Operations[0].value = {
                    phoneNumbers: [
                        {
                            type: "mobile",
                            value: values.get("mobile")
                        }
                    ],
                };
                break;
            }
        }

        updateProfileInfo(data)
            .then((response) => {
                if (response.status === 200) {
                    onNotificationFired({
                        description: t(
                            "views:userProfile.notification.updateProfileInfo.success.description"
                        ),
                        message: t(
                            "views:userProfile.notification.updateProfileInfo.success.message"
                        ),
                        otherProps: {
                            positive: true
                        },
                        visible: true
                    });

                    // Re-fetch the profile information
                    fetchProfileInfo();
                }
            });

        // Hide corresponding edit view
        hideFormEditView(formName);
    };

    /**
     * The following method handles the onClick event of the edit button.
     *
     * @param formName - Name of the form
     */
    const showFormEditView = (formName: string): void => {
        setEditingForm({
            ...editingForm,
            [formName]: true
        });
    };

    /**
     * The following method handles the onClick event of the cancel button.
     *
     * @param formName - Name of the form
     */
    const hideFormEditView = (formName: string): void => {
        setEditingForm({
            ...editingForm,
            [formName]: false
        });
    };

    /**
     * Set the fetched basic profile details to the state.
     *
     * @param profile - Response from the API request.
     */
    const setBasicDetails = (profile) => {
        let mobileNumber = "";

        profile.phoneNumbers.map((mobile) => {
            mobileNumber = mobile.value;
        });

        setEditingProfileInfo({
            ...editingProfileInfo,
            displayName: profile.displayName,
            email: profile.emails[0],
            emails: profile.emails,
            lastName: profile.lastName,
            mobile: mobileNumber,
            organisation: profile.organisation,
            phoneNumbers: profile.phoneNumbers,
            userimage: state.userimage,
            username: profile.username,
        });
        setProfileInfo({
            ...profileInfo,
            displayName: profile.displayName,
            email: profile.emails[0],
            emails: profile.emails,
            lastName: profile.lastName,
            mobile: mobileNumber,
            organisation: profile.organisation,
            phoneNumbers: profile.phoneNumbers,
            userimage: state.userimage,
            username: profile.username,
        });
    };

    const handleNameChange = (
        editingForm.nameChangeForm
            ? (
                <EditSection>
                    <Grid>
<<<<<<< HEAD
                        <Grid.Row columns={2}>
                            <Grid.Column width={4}>
                                {t("views:userProfile.fields.name.label")}
                            </Grid.Column>
                            <Grid.Column width={12}>
                                <FormWrapper
                                    formFields={
                                        [
                                            {
                                                type: "text",
                                                name: "displayName",
                                                placeholder: t("views:userProfile.forms.nameChangeForm.inputs" +
                                                    ".firstName.placeholder"),
                                                required: true,
                                                requiredErrorMessage: t("views:userProfile.forms.nameChangeForm."
                                                    + "inputs.firstName.validations.empty"),
                                                validation: () => { },
                                                label: t("views:userProfile.forms.nameChangeForm."
                                                    + "inputs.firstName.label"),
                                                value: editingProfileInfo.displayName
                                            },
                                            {
                                                type: "text",
                                                name: "lastName",
                                                placeholder: t("views:userProfile.forms.nameChangeForm.inputs" +
                                                    ".lastName.placeholder"),
                                                value: editingProfileInfo.lastName,
                                                required: true,
                                                requiredErrorMessage: t("views:userProfile.forms.nameChangeForm"+
                                                    ".inputs.lastName.validations.empty"),
                                                validation:()=>{}
                                            },
                                            {
                                                type: "divider",
                                                hidden: true
                                            },
                                            {
                                                type: "submit",
                                                size: "small",
                                                value: t("common:save").toString()
                                            },
                                            {
                                                type: "button",
                                                className: "link-button",
                                                size: "small",
                                                value: t("common:cancel").toString(),
                                                onClick: () => {
                                                    hideFormEditView("nameChangeForm")
                                                }
                                            }
                                        ]
                                    }
                                    groups={[
                                        {
                                            startIndex: 3,
                                            endIndex: 5,
                                            style: "inline"
                                        }
                                    ]}
                                    onSubmit={(values) => {
                                        handleSubmit(values, "nameChangeForm")
                                    }}
                                />
=======
                        <Grid.Row columns={ 2 }>
                            <Grid.Column width={ 4 }>
                                { t("views:components.profile.fields.name.label") }
                            </Grid.Column>
                            <Grid.Column width={ 12 }>
                                <Form onSubmit={ () => handleSubmit("nameChangeForm") }>
                                    <Form.Field>
                                        <label>
                                            {
                                                t("views:components.profile.forms.nameChangeForm.inputs." +
                                                    "firstName.label")
                                            }
                                        </label>
                                        <input
                                            required
                                            id="displayName"
                                            placeholder={
                                                t("views:components.profile.forms.nameChangeForm.inputs" +
                                                ".firstName.placeholder")
                                            }
                                            value={ editingProfileInfo.displayName }
                                            onChange={ handleFieldChange }/>
                                    </Form.Field>
                                    <Form.Field>
                                        <label>
                                            {
                                                t("views:components.profile.forms.nameChangeForm.inputs.lastName.label")
                                            }
                                        </label>
                                        <input
                                            required
                                            id="lastName"
                                            placeholder={
                                                t("views:components.profile.forms.nameChangeForm.inputs" +
                                                ".lastName.placeholder")
                                            }
                                            value={ editingProfileInfo.lastName }
                                            onChange={ handleFieldChange }/>
                                    </Form.Field>
                                    <Divider hidden/>
                                    <Button type="submit" primary size="small">
                                        { t("common:save") }
                                    </Button>
                                    <Button
                                        size="small"
                                        className="link-button"
                                        onClick={ () => hideFormEditView("nameChangeForm") }
                                    >
                                        { t("common:cancel") }
                                    </Button>
                                </Form>
>>>>>>> d913fc36
                            </Grid.Column>
                        </Grid.Row>
                    </Grid>
                </EditSection>
            )
            :
            (
                <Grid padded>
                    <Grid.Row columns={3}>
                        <Grid.Column mobile={6} tablet={6} computer={4} className="first-column">
                            <List.Content>
<<<<<<< HEAD
                                {t("views:userProfile.fields.name.label")}
=======
                                { t("views:components.profile.fields.name.label") }
>>>>>>> d913fc36
                            </List.Content>
                        </Grid.Column>
                        <Grid.Column mobile={8} tablet={8} computer={10}>
                            <List.Content>
                                <List.Description>
                                    {
                                        (profileInfo.displayName || profileInfo.lastName)
                                            ? profileInfo.displayName + " " + profileInfo.lastName
                                            : t("views:components.profile.fields.name.default")
                                    }
                                </List.Description>
                            </List.Content>
                        </Grid.Column>
                        <Grid.Column
                            mobile={2}
                            tablet={2}
                            computer={2}
                            className={(window.innerWidth > Responsive.onlyTablet.minWidth) ? "last-column" : ""}
                        >
                            <List.Content floated="right">
                                <Popup
                                    trigger={
                                        <Icon
                                            link
                                            className="list-icon"
                                            size="small"
                                            color="grey"
                                            onClick={() => showFormEditView("nameChangeForm")}
                                            name={
                                                (profileInfo.displayName || profileInfo.lastName)
                                                    ? "pencil alternate"
                                                    : "add"
                                            }
                                        />
                                    }
                                    position="top center"
                                    content={
                                        (profileInfo.displayName || profileInfo.lastName)
                                            ? t("common:edit")
                                            : t("common:add")
                                    }
                                    inverted
                                />
                            </List.Content>
                        </Grid.Column>
                    </Grid.Row>
                </Grid>
            ));

    const handleEmailChange = (
        editingForm.emailChangeForm
            ? (
                <EditSection>
                    <Grid>
<<<<<<< HEAD
                        <Grid.Row columns={2}>
                            <Grid.Column width={4}>
                                {t("views:userProfile.fields.email.label")}
                            </Grid.Column>
                            <Grid.Column width={12}>
                                <FormWrapper
                                    formFields={
                                        [
                                            {
                                                type: "text",
                                                name: "email",
                                                placeholder: t("views:userProfile.forms.emailChangeForm.inputs" +
                                                    ".email.placeholder"),
                                                required: true,
                                                requiredErrorMessage: t("views:userProfile.forms.emailChangeForm"+
                                                    ".inputs.email.validations.empty"),
                                                validation: () => { },
                                                label: t("views:userProfile.fields.email.label"),
                                                value: editingProfileInfo.email
                                            },
                                            {
                                                type: "divider",
                                                hidden: true
                                            },
                                            {
                                                type: "submit",
                                                size: "small",
                                                value: t("common:save").toString()
                                            },
                                            {
                                                type: "button",
                                                className: "link-button",
                                                size: "small",
                                                value: t("common:cancel").toString(),
                                                onClick: () => {
                                                    hideFormEditView("emailChangeForm")
                                                }
                                            }
                                        ]
                                    }
                                    groups={[
                                        {
                                            startIndex: 2,
                                            endIndex: 4,
                                            style: "inline"
                                        }
                                    ]}
                                    onSubmit={(values) => {
                                        handleSubmit(values, "emailChangeForm")
                                    }}
                                />
=======
                        <Grid.Row columns={ 2 }>
                            <Grid.Column width={ 4 }>
                                { t("views:components.profile.fields.email.label") }
                            </Grid.Column>
                            <Grid.Column width={ 12 }>
                                <Form onSubmit={ () => handleSubmit("emailChangeForm") }>
                                    <Form.Field>
                                        <label>{ t("views:components.profile.fields.email.label") }</label>
                                        <input
                                            required
                                            id="email"
                                            placeholder={ t("views:components.profile.forms.emailChangeForm.inputs" +
                                                ".email.placeholder") }
                                            value={ editingProfileInfo.email }
                                            onChange={ handleFieldChange }
                                        />
                                    </Form.Field>
                                    <Divider hidden/>
                                    <Button type="submit" primary size="small">
                                        { t("common:save") }
                                    </Button>
                                    <Button
                                        size="small"
                                        className="link-button"
                                        onClick={ () => hideFormEditView("emailChangeForm") }
                                    >
                                        { t("common:cancel") }
                                    </Button>
                                </Form>
>>>>>>> d913fc36
                            </Grid.Column>
                        </Grid.Row>
                    </Grid>
                </EditSection>
            )
            :
            (
                <Grid padded>
                    <Grid.Row columns={3}>
                        <Grid.Column mobile={6} tablet={6} computer={4} className="first-column">
                            <List.Content>
<<<<<<< HEAD
                                {t("views:userProfile.fields.email.label")}
=======
                                { t("views:components.profile.fields.email.label") }
>>>>>>> d913fc36
                            </List.Content>
                        </Grid.Column>
                        <Grid.Column mobile={8} tablet={8} computer={10}>
                            <List.Content>
                                <List.Description>
                                    {
                                        profileInfo.email
                                            ? profileInfo.email
                                            : t("views:components.profile.fields.email.default")
                                    }
                                </List.Description>
                            </List.Content>
                        </Grid.Column>
                        <Grid.Column
                            mobile={2}
                            tablet={2}
                            computer={2}
                            className={(window.innerWidth > Responsive.onlyTablet.minWidth) ? "last-column" : ""}
                        >
                            <List.Content floated="right">
                                <Popup
                                    trigger={
                                        <Icon
                                            link
                                            className="list-icon"
                                            size="small"
                                            color="grey"
                                            id="emailEdit"
                                            onClick={() => showFormEditView("emailChangeForm")}
                                            name={profileInfo.email ? "pencil alternate" : "add"}
                                        />
                                    }
                                    position="top center"
                                    content={profileInfo.email ? t("common:edit") : t("common:add")}
                                    inverted
                                />
                            </List.Content>
                        </Grid.Column>
                    </Grid.Row>
                </Grid>
            ));

    const handleOrganisationChange = (
        editingForm.organizationChangeForm
            ? (
                <EditSection>
                    <Grid>
<<<<<<< HEAD
                        <Grid.Row columns={2}>
                            <Grid.Column width={4}>
                                {t("views:userProfile.fields.organization.label")}
                            </Grid.Column>
                            <Grid.Column width={12}>
                                <FormWrapper
                                    formFields={
                                        [
                                            {
                                                type: "text",
                                                name: "organisation",
                                                placeholder: t("views:userProfile.forms.organizationChangeForm" +
                                                    ".inputs.organization.placeholder"),
                                                required: true,
                                                requiredErrorMessage: t("views:userProfile.forms." +
                                                    "organizationChangeForm.inputs.organization.validations.empty"),
                                                validation: () => { },
                                                label: t("views:userProfile.fields.organization.label"),
                                                value: editingProfileInfo.organisation
                                            },
                                            {
                                                type: "divider",
                                                hidden: true
                                            },
                                            {
                                                type: "submit",
                                                size: "small",
                                                value: t("common:save").toString()
                                            },
                                            {
                                                type: "button",
                                                className: "link-button",
                                                size: "small",
                                                value: t("common:cancel").toString(),
                                                onClick: () => {
                                                    hideFormEditView("organizationChangeForm")
                                                }
                                            }
                                        ]
                                    }
                                    groups={[
                                        {
                                            startIndex: 2,
                                            endIndex: 4,
                                            style: "inline"
                                        }
                                    ]}
                                    onSubmit={(values) => {
                                        handleSubmit(values, "organizationChangeForm")
                                    }}
                                />
=======
                        <Grid.Row columns={ 2 }>
                            <Grid.Column width={ 4 }>
                                { t("views:components.profile.fields.organization.label") }
                            </Grid.Column>
                            <Grid.Column width={ 12 }>
                                <Form onSubmit={ () => handleSubmit("organizationChangeForm") }>
                                    <Form.Field>
                                        <label>{ t("views:components.profile.fields.organization.label") }</label>
                                        <input
                                            required
                                            id="organisation"
                                            placeholder={ t("views:components.profile.forms.organizationChangeForm" +
                                                ".inputs.organization.placeholder") }
                                            value={ editingProfileInfo.organisation }
                                            onChange={ handleFieldChange }
                                        />
                                    </Form.Field>
                                    <Divider hidden/>
                                    <Button type="submit" primary size="small">
                                        { t("common:save") }
                                    </Button>
                                    <Button
                                        size="small"
                                        className="link-button"
                                        onClick={ () => hideFormEditView("organizationChangeForm") }
                                    >
                                        { t("common:cancel") }
                                    </Button>
                                </Form>
>>>>>>> d913fc36
                            </Grid.Column>
                        </Grid.Row>
                    </Grid>
                </EditSection>
            )
            :
            (
                <Grid padded>
                    <Grid.Row columns={3}>
                        <Grid.Column mobile={6} tablet={6} computer={4} className="first-column">
                            <List.Content>
<<<<<<< HEAD
                                {t("views:userProfile.fields.organization.label")}
=======
                                { t("views:components.profile.fields.organization.label") }
>>>>>>> d913fc36
                            </List.Content>
                        </Grid.Column>
                        <Grid.Column mobile={8} tablet={8} computer={10}>
                            <List.Content>
                                <List.Description>
                                    {
                                        profileInfo.organisation
                                            ? profileInfo.organisation
                                            : t("views:components.profile.fields.organization.default")
                                    }
                                </List.Description>
                            </List.Content>
                        </Grid.Column>
                        <Grid.Column
                            tablet={2}
                            mobile={2}
                            computer={2}
                            className={(window.innerWidth > Responsive.onlyTablet.minWidth) ? "last-column" : ""}
                        >
                            <List.Content floated="right">
                                <Popup
                                    trigger={
                                        <Icon
                                            link
                                            className="list-icon"
                                            size="small"
                                            color="grey"
                                            id="organizationEdit"
                                            onClick={() => showFormEditView("organizationChangeForm")}
                                            name={profileInfo.organisation ? "pencil alternate" : "add"}
                                        />
                                    }
                                    position="top center"
                                    content={profileInfo.organisation ? t("common:edit") : t("common:add")}
                                    inverted
                                />
                            </List.Content>
                        </Grid.Column>
                    </Grid.Row>
                </Grid>
            )
    );

    const handleMobileChange = (
        editingForm.mobileChangeForm
            ? (
                <EditSection>
                    <Grid>
<<<<<<< HEAD
                        <Grid.Row columns={2}>
                            <Grid.Column width={4}>
                                {t("views:userProfile.fields.mobile.label")}
                            </Grid.Column>
                            <Grid.Column width={12}>
                                <FormWrapper
                                    formFields={
                                        [
                                            {
                                                type: "text",
                                                name: "mobile",
                                                placeholder: t("views:userProfile.forms.mobileChangeForm" +
                                                    ".inputs.mobile.placeholder"),
                                                required: true,
                                                requiredErrorMessage: t("views:userProfile.forms.mobileChangeForm" +
                                                    ".inputs.mobile.validations.empty"),
                                                validation: () => { },
                                                label: t("views:userProfile.fields.mobile.label"),
                                                value: editingProfileInfo.mobile
                                            },
                                            {
                                                type: "divider",
                                                hidden: true
                                            },
                                            {
                                                type: "submit",
                                                size: "small",
                                                value: t("common:save").toString()
                                            },
                                            {
                                                type: "button",
                                                className: "link-button",
                                                size: "small",
                                                value: t("common:cancel").toString(),
                                                onClick: () => {
                                                    hideFormEditView("mobileChangeForm")
                                                }
                                            }
                                        ]
                                    }
                                    groups={[
                                        {
                                            startIndex: 2,
                                            endIndex: 4,
                                            style: "inline"
                                        }
                                    ]}
                                    onSubmit={(values) => {
                                        handleSubmit(values, "mobileChangeForm")
                                    }}
                                />
=======
                        <Grid.Row columns={ 2 }>
                            <Grid.Column width={ 4 }>
                                { t("views:components.profile.fields.mobile.label") }
                            </Grid.Column>
                            <Grid.Column width={ 12 }>
                                <Form onSubmit={ () => handleSubmit("mobileChangeForm") }>
                                    <Form.Field>
                                        <label>{ t("views:components.profile.fields.mobile.label") }</label>
                                        <input
                                            required
                                            id="mobile"
                                            placeholder={ t("views:components.profile.forms.mobileChangeForm" +
                                                ".inputs.mobile.placeholder") }
                                            value={ editingProfileInfo.mobile }
                                            onChange={ handleFieldChange }
                                        />
                                    </Form.Field>
                                    <Divider hidden/>
                                    <Button type="submit" primary size="small">
                                        { t("common:save") }
                                    </Button>
                                    <Button
                                        size="small"
                                        className="link-button"
                                        onClick={ () => hideFormEditView("mobileChangeForm") }
                                    >
                                        { t("common:cancel") }
                                    </Button>
                                </Form>
>>>>>>> d913fc36
                            </Grid.Column>
                        </Grid.Row>
                    </Grid>
                </EditSection>
            )
            :
            (
                <Grid padded>
                    <Grid.Row columns={3}>
                        <Grid.Column mobile={6} tablet={6} computer={4} className="first-column">
                            <List.Content>
<<<<<<< HEAD
                                {t("views:userProfile.fields.mobile.label")}
=======
                                { t("views:components.profile.fields.mobile.label") }
>>>>>>> d913fc36
                            </List.Content>
                        </Grid.Column>
                        <Grid.Column mobile={8} tablet={8} computer={10}>
                            <List.Content>
                                <List.Description>
                                    {
                                        profileInfo.mobile
                                            ? profileInfo.mobile
                                            : t("views:components.profile.fields.mobile.default")
                                    }
                                </List.Description>
                            </List.Content>
                        </Grid.Column>
                        <Grid.Column
                            mobile={2}
                            tablet={2}
                            computer={2}
                            className={(window.innerWidth > Responsive.onlyTablet.minWidth) ? "last-column" : ""}
                        >
                            <List.Content floated="right">
                                <Popup
                                    trigger={
                                        <Icon
                                            link
                                            className="list-icon"
                                            size="small"
                                            color="grey"
                                            onClick={() => showFormEditView("mobileChangeForm")}
                                            name={profileInfo.mobile ? "pencil alternate" : "add"}
                                        />
                                    }
                                    position="top center"
                                    content={profileInfo.mobile ? t("common:edit") : t("common:add")}
                                    inverted
                                />
                            </List.Content>
                        </Grid.Column>
                    </Grid.Row>
                </Grid>
            )
    );

    return (
        <SettingsSection
            description={ t("views:sections.profile.description") }
            header={ t("views:sections.profile.heading") }
            icon={ resolveUserAvatar(state, "tiny") }
        >
            <List divided verticalAlign="middle" className="main-content-inner">
                <List.Item className="inner-list-item">
                    <Grid padded>
                        <Grid.Row columns={3}>
                            <Grid.Column mobile={6} tablet={6} computer={4} className="first-column">
                                <List.Content>
<<<<<<< HEAD
                                    {t("views:userProfile.fields.username.label")}
=======
                                    { t("views:components.profile.fields.username.label") }
>>>>>>> d913fc36
                                </List.Content>
                            </Grid.Column>
                            <Grid.Column mobile={10} tablet={10} computer={12}>
                                <List.Content>
                                    <List.Description>{profileInfo.username}</List.Description>
                                </List.Content>
                            </Grid.Column>
                        </Grid.Row>
                    </Grid>
                </List.Item>
                <List.Item className="inner-list-item">
                    {handleNameChange}
                </List.Item>
                <List.Item className="inner-list-item">
                    {handleEmailChange}
                </List.Item>
                <List.Item className="inner-list-item">
                    {handleOrganisationChange}
                </List.Item>
                <List.Item className="inner-list-item">
                    {handleMobileChange}
                </List.Item>
            </List>
        </SettingsSection>
    );
};<|MERGE_RESOLUTION|>--- conflicted
+++ resolved
@@ -70,10 +70,10 @@
                 } else {
                     onNotificationFired({
                         description: t(
-                            "views:userProfile.notification.getProfileInfo.error.description"
+                            "views:components.profile.notifications.getProfileInfo.error.description"
                         ),
                         message: t(
-                            "views:userProfile.notification.getProfileInfo.error.message"
+                            "views:components.profile.notifications.getProfileInfo.error.message"
                         ),
                         otherProps: {
                             negative: true
@@ -145,10 +145,10 @@
                 if (response.status === 200) {
                     onNotificationFired({
                         description: t(
-                            "views:userProfile.notification.updateProfileInfo.success.description"
+                            "views:components.profile.notifications.updateProfileInfo.success.description"
                         ),
                         message: t(
-                            "views:userProfile.notification.updateProfileInfo.success.message"
+                            "views:components.profile.notifications.updateProfileInfo.success.message"
                         ),
                         otherProps: {
                             positive: true
@@ -232,10 +232,9 @@
             ? (
                 <EditSection>
                     <Grid>
-<<<<<<< HEAD
                         <Grid.Row columns={2}>
                             <Grid.Column width={4}>
-                                {t("views:userProfile.fields.name.label")}
+                                {t("views:components.profile.fields.name.label")}
                             </Grid.Column>
                             <Grid.Column width={12}>
                                 <FormWrapper
@@ -244,24 +243,24 @@
                                             {
                                                 type: "text",
                                                 name: "displayName",
-                                                placeholder: t("views:userProfile.forms.nameChangeForm.inputs" +
+                                                placeholder: t("views:components.profile.forms.nameChangeForm.inputs" +
                                                     ".firstName.placeholder"),
                                                 required: true,
-                                                requiredErrorMessage: t("views:userProfile.forms.nameChangeForm."
+                                                requiredErrorMessage: t("views:components.profile.forms.nameChangeForm."
                                                     + "inputs.firstName.validations.empty"),
                                                 validation: () => { },
-                                                label: t("views:userProfile.forms.nameChangeForm."
+                                                label: t("views:components.profile.forms.nameChangeForm."
                                                     + "inputs.firstName.label"),
                                                 value: editingProfileInfo.displayName
                                             },
                                             {
                                                 type: "text",
                                                 name: "lastName",
-                                                placeholder: t("views:userProfile.forms.nameChangeForm.inputs" +
+                                                placeholder: t("views:components.profile.forms.nameChangeForm.inputs" +
                                                     ".lastName.placeholder"),
                                                 value: editingProfileInfo.lastName,
                                                 required: true,
-                                                requiredErrorMessage: t("views:userProfile.forms.nameChangeForm"+
+                                                requiredErrorMessage: t("views:components.profile.forms.nameChangeForm"+
                                                     ".inputs.lastName.validations.empty"),
                                                 validation:()=>{}
                                             },
@@ -296,59 +295,6 @@
                                         handleSubmit(values, "nameChangeForm")
                                     }}
                                 />
-=======
-                        <Grid.Row columns={ 2 }>
-                            <Grid.Column width={ 4 }>
-                                { t("views:components.profile.fields.name.label") }
-                            </Grid.Column>
-                            <Grid.Column width={ 12 }>
-                                <Form onSubmit={ () => handleSubmit("nameChangeForm") }>
-                                    <Form.Field>
-                                        <label>
-                                            {
-                                                t("views:components.profile.forms.nameChangeForm.inputs." +
-                                                    "firstName.label")
-                                            }
-                                        </label>
-                                        <input
-                                            required
-                                            id="displayName"
-                                            placeholder={
-                                                t("views:components.profile.forms.nameChangeForm.inputs" +
-                                                ".firstName.placeholder")
-                                            }
-                                            value={ editingProfileInfo.displayName }
-                                            onChange={ handleFieldChange }/>
-                                    </Form.Field>
-                                    <Form.Field>
-                                        <label>
-                                            {
-                                                t("views:components.profile.forms.nameChangeForm.inputs.lastName.label")
-                                            }
-                                        </label>
-                                        <input
-                                            required
-                                            id="lastName"
-                                            placeholder={
-                                                t("views:components.profile.forms.nameChangeForm.inputs" +
-                                                ".lastName.placeholder")
-                                            }
-                                            value={ editingProfileInfo.lastName }
-                                            onChange={ handleFieldChange }/>
-                                    </Form.Field>
-                                    <Divider hidden/>
-                                    <Button type="submit" primary size="small">
-                                        { t("common:save") }
-                                    </Button>
-                                    <Button
-                                        size="small"
-                                        className="link-button"
-                                        onClick={ () => hideFormEditView("nameChangeForm") }
-                                    >
-                                        { t("common:cancel") }
-                                    </Button>
-                                </Form>
->>>>>>> d913fc36
                             </Grid.Column>
                         </Grid.Row>
                     </Grid>
@@ -360,11 +306,7 @@
                     <Grid.Row columns={3}>
                         <Grid.Column mobile={6} tablet={6} computer={4} className="first-column">
                             <List.Content>
-<<<<<<< HEAD
-                                {t("views:userProfile.fields.name.label")}
-=======
                                 { t("views:components.profile.fields.name.label") }
->>>>>>> d913fc36
                             </List.Content>
                         </Grid.Column>
                         <Grid.Column mobile={8} tablet={8} computer={10}>
@@ -419,10 +361,9 @@
             ? (
                 <EditSection>
                     <Grid>
-<<<<<<< HEAD
                         <Grid.Row columns={2}>
                             <Grid.Column width={4}>
-                                {t("views:userProfile.fields.email.label")}
+                                {t("views:components.profile.fields.email.label")}
                             </Grid.Column>
                             <Grid.Column width={12}>
                                 <FormWrapper
@@ -431,13 +372,13 @@
                                             {
                                                 type: "text",
                                                 name: "email",
-                                                placeholder: t("views:userProfile.forms.emailChangeForm.inputs" +
+                                                placeholder: t("views:components.profile.forms.emailChangeForm.inputs" +
                                                     ".email.placeholder"),
                                                 required: true,
-                                                requiredErrorMessage: t("views:userProfile.forms.emailChangeForm"+
+                                                requiredErrorMessage: t("views:components.profile.forms.emailChangeForm"+
                                                     ".inputs.email.validations.empty"),
                                                 validation: () => { },
-                                                label: t("views:userProfile.fields.email.label"),
+                                                label: t("views:components.profile.fields.email.label"),
                                                 value: editingProfileInfo.email
                                             },
                                             {
@@ -471,37 +412,6 @@
                                         handleSubmit(values, "emailChangeForm")
                                     }}
                                 />
-=======
-                        <Grid.Row columns={ 2 }>
-                            <Grid.Column width={ 4 }>
-                                { t("views:components.profile.fields.email.label") }
-                            </Grid.Column>
-                            <Grid.Column width={ 12 }>
-                                <Form onSubmit={ () => handleSubmit("emailChangeForm") }>
-                                    <Form.Field>
-                                        <label>{ t("views:components.profile.fields.email.label") }</label>
-                                        <input
-                                            required
-                                            id="email"
-                                            placeholder={ t("views:components.profile.forms.emailChangeForm.inputs" +
-                                                ".email.placeholder") }
-                                            value={ editingProfileInfo.email }
-                                            onChange={ handleFieldChange }
-                                        />
-                                    </Form.Field>
-                                    <Divider hidden/>
-                                    <Button type="submit" primary size="small">
-                                        { t("common:save") }
-                                    </Button>
-                                    <Button
-                                        size="small"
-                                        className="link-button"
-                                        onClick={ () => hideFormEditView("emailChangeForm") }
-                                    >
-                                        { t("common:cancel") }
-                                    </Button>
-                                </Form>
->>>>>>> d913fc36
                             </Grid.Column>
                         </Grid.Row>
                     </Grid>
@@ -513,11 +423,7 @@
                     <Grid.Row columns={3}>
                         <Grid.Column mobile={6} tablet={6} computer={4} className="first-column">
                             <List.Content>
-<<<<<<< HEAD
-                                {t("views:userProfile.fields.email.label")}
-=======
                                 { t("views:components.profile.fields.email.label") }
->>>>>>> d913fc36
                             </List.Content>
                         </Grid.Column>
                         <Grid.Column mobile={8} tablet={8} computer={10}>
@@ -565,10 +471,9 @@
             ? (
                 <EditSection>
                     <Grid>
-<<<<<<< HEAD
                         <Grid.Row columns={2}>
                             <Grid.Column width={4}>
-                                {t("views:userProfile.fields.organization.label")}
+                                {t("views:components.profile.fields.organization.label")}
                             </Grid.Column>
                             <Grid.Column width={12}>
                                 <FormWrapper
@@ -577,13 +482,13 @@
                                             {
                                                 type: "text",
                                                 name: "organisation",
-                                                placeholder: t("views:userProfile.forms.organizationChangeForm" +
+                                                placeholder: t("views:components.profile.forms.organizationChangeForm" +
                                                     ".inputs.organization.placeholder"),
                                                 required: true,
-                                                requiredErrorMessage: t("views:userProfile.forms." +
+                                                requiredErrorMessage: t("views:components.profile.forms." +
                                                     "organizationChangeForm.inputs.organization.validations.empty"),
                                                 validation: () => { },
-                                                label: t("views:userProfile.fields.organization.label"),
+                                                label: t("views:components.profile.fields.organization.label"),
                                                 value: editingProfileInfo.organisation
                                             },
                                             {
@@ -617,37 +522,6 @@
                                         handleSubmit(values, "organizationChangeForm")
                                     }}
                                 />
-=======
-                        <Grid.Row columns={ 2 }>
-                            <Grid.Column width={ 4 }>
-                                { t("views:components.profile.fields.organization.label") }
-                            </Grid.Column>
-                            <Grid.Column width={ 12 }>
-                                <Form onSubmit={ () => handleSubmit("organizationChangeForm") }>
-                                    <Form.Field>
-                                        <label>{ t("views:components.profile.fields.organization.label") }</label>
-                                        <input
-                                            required
-                                            id="organisation"
-                                            placeholder={ t("views:components.profile.forms.organizationChangeForm" +
-                                                ".inputs.organization.placeholder") }
-                                            value={ editingProfileInfo.organisation }
-                                            onChange={ handleFieldChange }
-                                        />
-                                    </Form.Field>
-                                    <Divider hidden/>
-                                    <Button type="submit" primary size="small">
-                                        { t("common:save") }
-                                    </Button>
-                                    <Button
-                                        size="small"
-                                        className="link-button"
-                                        onClick={ () => hideFormEditView("organizationChangeForm") }
-                                    >
-                                        { t("common:cancel") }
-                                    </Button>
-                                </Form>
->>>>>>> d913fc36
                             </Grid.Column>
                         </Grid.Row>
                     </Grid>
@@ -659,11 +533,7 @@
                     <Grid.Row columns={3}>
                         <Grid.Column mobile={6} tablet={6} computer={4} className="first-column">
                             <List.Content>
-<<<<<<< HEAD
-                                {t("views:userProfile.fields.organization.label")}
-=======
                                 { t("views:components.profile.fields.organization.label") }
->>>>>>> d913fc36
                             </List.Content>
                         </Grid.Column>
                         <Grid.Column mobile={8} tablet={8} computer={10}>
@@ -712,10 +582,9 @@
             ? (
                 <EditSection>
                     <Grid>
-<<<<<<< HEAD
                         <Grid.Row columns={2}>
                             <Grid.Column width={4}>
-                                {t("views:userProfile.fields.mobile.label")}
+                                {t("views:components.profile.fields.mobile.label")}
                             </Grid.Column>
                             <Grid.Column width={12}>
                                 <FormWrapper
@@ -724,13 +593,13 @@
                                             {
                                                 type: "text",
                                                 name: "mobile",
-                                                placeholder: t("views:userProfile.forms.mobileChangeForm" +
+                                                placeholder: t("views:components.profile.forms.mobileChangeForm" +
                                                     ".inputs.mobile.placeholder"),
                                                 required: true,
-                                                requiredErrorMessage: t("views:userProfile.forms.mobileChangeForm" +
+                                                requiredErrorMessage: t("views:components.profile.forms.mobileChangeForm" +
                                                     ".inputs.mobile.validations.empty"),
                                                 validation: () => { },
-                                                label: t("views:userProfile.fields.mobile.label"),
+                                                label: t("views:components.profile.fields.mobile.label"),
                                                 value: editingProfileInfo.mobile
                                             },
                                             {
@@ -764,37 +633,6 @@
                                         handleSubmit(values, "mobileChangeForm")
                                     }}
                                 />
-=======
-                        <Grid.Row columns={ 2 }>
-                            <Grid.Column width={ 4 }>
-                                { t("views:components.profile.fields.mobile.label") }
-                            </Grid.Column>
-                            <Grid.Column width={ 12 }>
-                                <Form onSubmit={ () => handleSubmit("mobileChangeForm") }>
-                                    <Form.Field>
-                                        <label>{ t("views:components.profile.fields.mobile.label") }</label>
-                                        <input
-                                            required
-                                            id="mobile"
-                                            placeholder={ t("views:components.profile.forms.mobileChangeForm" +
-                                                ".inputs.mobile.placeholder") }
-                                            value={ editingProfileInfo.mobile }
-                                            onChange={ handleFieldChange }
-                                        />
-                                    </Form.Field>
-                                    <Divider hidden/>
-                                    <Button type="submit" primary size="small">
-                                        { t("common:save") }
-                                    </Button>
-                                    <Button
-                                        size="small"
-                                        className="link-button"
-                                        onClick={ () => hideFormEditView("mobileChangeForm") }
-                                    >
-                                        { t("common:cancel") }
-                                    </Button>
-                                </Form>
->>>>>>> d913fc36
                             </Grid.Column>
                         </Grid.Row>
                     </Grid>
@@ -806,11 +644,7 @@
                     <Grid.Row columns={3}>
                         <Grid.Column mobile={6} tablet={6} computer={4} className="first-column">
                             <List.Content>
-<<<<<<< HEAD
-                                {t("views:userProfile.fields.mobile.label")}
-=======
                                 { t("views:components.profile.fields.mobile.label") }
->>>>>>> d913fc36
                             </List.Content>
                         </Grid.Column>
                         <Grid.Column mobile={8} tablet={8} computer={10}>
@@ -865,11 +699,7 @@
                         <Grid.Row columns={3}>
                             <Grid.Column mobile={6} tablet={6} computer={4} className="first-column">
                                 <List.Content>
-<<<<<<< HEAD
-                                    {t("views:userProfile.fields.username.label")}
-=======
                                     { t("views:components.profile.fields.username.label") }
->>>>>>> d913fc36
                                 </List.Content>
                             </Grid.Column>
                             <Grid.Column mobile={10} tablet={10} computer={12}>
