/**
 * Copyright (c) 2019, WSO2 Inc. (http://www.wso2.org) All Rights Reserved.
 *
 * WSO2 Inc. licenses this file to you under the Apache License,
 * Version 2.0 (the "License"); you may not use this file except
 * in compliance with the License.
 * You may obtain a copy of the License at
 *
 *     http://www.apache.org/licenses/LICENSE-2.0
 *
 * Unless required by applicable law or agreed to in writing,
 * software distributed under the License is distributed on an
 * "AS IS" BASIS, WITHOUT WARRANTIES OR CONDITIONS OF ANY
 * KIND, either express or implied. See the License for the
 * specific language governing permissions and limitations
 * under the License.
 */

import React, { useState } from "react";
import { useTranslation } from "react-i18next";
import { Grid } from "semantic-ui-react";
import {
    ChangePassword,
    Consents,
    MultiFactorAuthentication,
    NotificationComponent,
    AccountRecoveryComponent,
    UserSessionsComponent
} from "../components";
import { InnerPageLayout } from "../layouts";
import { createEmptyNotification, Notification } from "../models";

/**
 * Account security page.
 *
 * @return {JSX.Element}
 */
export const AccountSecurityPage = (): JSX.Element => {
    const { t } = useTranslation();
<<<<<<< HEAD
    const [ notification, setNotification ] = useState(createEmptyNotification());
=======
    const [notification, setNotification] = useState(createEmptyNotificationActionPayload());
>>>>>>> 42db700f

    const handleNotification = (firedNotification: Notification) => {
        setNotification(firedNotification);
    };

    const handleNotificationDismiss = () => {
        setNotification({
            ...notification,
            visible: false
        });
    };

    return (
        <InnerPageLayout
            pageTitle={t("views:securityPage.title")}
            pageDescription={t("views:securityPage.subTitle")}
        >
            {
                notification && notification.visible
                    ? (<NotificationComponent
                        message={notification.message}
                        description={notification.description}
                        onDismiss={handleNotificationDismiss}
                        {...notification.otherProps} />)
                    : null
            }
            <Grid>
                <Grid.Row>
<<<<<<< HEAD
                    <Grid.Column width={ 16 }>
                        <ChangePassword onNotificationFired={ handleNotification } />
=======
                    <Grid.Column width={16}>
                        <ChangePasswordComponent onNotificationFired={handleNotification} />
>>>>>>> 42db700f
                    </Grid.Column>
                </Grid.Row>
                <Grid.Row>
                    <Grid.Column width={16}>
                        <AccountRecoveryComponent onNotificationFired={handleNotification} />
                    </Grid.Column>
                </Grid.Row>
                <Grid.Row>
<<<<<<< HEAD
                    <Grid.Column width={ 16 }>
                        <MultiFactorAuthentication onNotificationFired={ handleNotification }/>
=======
                    <Grid.Column width={16}>
                        <MultiFactor onNotificationFired={handleNotification} />
>>>>>>> 42db700f
                    </Grid.Column>
                </Grid.Row>
                <Grid.Row>
                    <Grid.Column width={16}>
                        <UserSessionsComponent />
                    </Grid.Column>
                </Grid.Row>
                <Grid.Row>
<<<<<<< HEAD
                    <Grid.Column width={ 16 }>
                        <Consents />
=======
                    <Grid.Column width={16}>
                        <ConsentManagementComponent />
>>>>>>> 42db700f
                    </Grid.Column>
                </Grid.Row>
            </Grid>
        </InnerPageLayout>
    );
};<|MERGE_RESOLUTION|>--- conflicted
+++ resolved
@@ -37,11 +37,7 @@
  */
 export const AccountSecurityPage = (): JSX.Element => {
     const { t } = useTranslation();
-<<<<<<< HEAD
     const [ notification, setNotification ] = useState(createEmptyNotification());
-=======
-    const [notification, setNotification] = useState(createEmptyNotificationActionPayload());
->>>>>>> 42db700f
 
     const handleNotification = (firedNotification: Notification) => {
         setNotification(firedNotification);
@@ -56,27 +52,22 @@
 
     return (
         <InnerPageLayout
-            pageTitle={t("views:securityPage.title")}
-            pageDescription={t("views:securityPage.subTitle")}
+            pageTitle={ t("views:securityPage.title") }
+            pageDescription={ t("views:securityPage.subTitle") }
         >
             {
                 notification && notification.visible
                     ? (<NotificationComponent
-                        message={notification.message}
-                        description={notification.description}
-                        onDismiss={handleNotificationDismiss}
-                        {...notification.otherProps} />)
+                        message={ notification.message }
+                        description={ notification.description }
+                        onDismiss={ handleNotificationDismiss }
+                        { ...notification.otherProps }/>)
                     : null
             }
             <Grid>
                 <Grid.Row>
-<<<<<<< HEAD
                     <Grid.Column width={ 16 }>
                         <ChangePassword onNotificationFired={ handleNotification } />
-=======
-                    <Grid.Column width={16}>
-                        <ChangePasswordComponent onNotificationFired={handleNotification} />
->>>>>>> 42db700f
                     </Grid.Column>
                 </Grid.Row>
                 <Grid.Row>
@@ -85,28 +76,18 @@
                     </Grid.Column>
                 </Grid.Row>
                 <Grid.Row>
-<<<<<<< HEAD
                     <Grid.Column width={ 16 }>
                         <MultiFactorAuthentication onNotificationFired={ handleNotification }/>
-=======
-                    <Grid.Column width={16}>
-                        <MultiFactor onNotificationFired={handleNotification} />
->>>>>>> 42db700f
                     </Grid.Column>
                 </Grid.Row>
                 <Grid.Row>
-                    <Grid.Column width={16}>
+                    <Grid.Column width={ 16 }>
                         <UserSessionsComponent />
                     </Grid.Column>
                 </Grid.Row>
                 <Grid.Row>
-<<<<<<< HEAD
                     <Grid.Column width={ 16 }>
                         <Consents />
-=======
-                    <Grid.Column width={16}>
-                        <ConsentManagementComponent />
->>>>>>> 42db700f
                     </Grid.Column>
                 </Grid.Row>
             </Grid>
