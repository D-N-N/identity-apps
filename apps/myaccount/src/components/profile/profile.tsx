--- conflicted
+++ resolved
@@ -159,12 +159,8 @@
                             tempProfileInfo.set(schema.name, primaryEmail);
                         }
                     } else {
-<<<<<<< HEAD
-                        if (schema.extended 
-=======
                         if (schema.extended
                             && profileDetails?.profileInfo[ProfileConstants.SCIM2_ENT_USER_SCHEMA]
->>>>>>> 331d3bf7
                             && profileDetails?.profileInfo[ProfileConstants.SCIM2_ENT_USER_SCHEMA][schemaNames[0]]) {
                             tempProfileInfo.set(
                                 schema.name,
@@ -175,12 +171,8 @@
                             return;
                         }
 
-<<<<<<< HEAD
-                        if (schema.extended 
-=======
                         if (schema.extended
                             && profileDetails?.profileInfo[ProfileConstants.SCIM2_WSO2_CUSTOM_SCHEMA]
->>>>>>> 331d3bf7
                             && profileDetails?.profileInfo[ProfileConstants.SCIM2_WSO2_CUSTOM_SCHEMA][schemaNames[0]]) {
                             tempProfileInfo.set(
                                 schema.name,
