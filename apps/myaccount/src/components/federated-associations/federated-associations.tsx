/**
 * Copyright (c) 2020, WSO2 Inc. (http://www.wso2.org) All Rights Reserved.
 *
 * WSO2 Inc. licenses this file to you under the Apache License,
 * Version 2.0 (the "License"); you may not use this file except
 * in compliance with the License.
 * You may obtain a copy of the License at
 *
 *     http://www.apache.org/licenses/LICENSE-2.0
 *
 * Unless required by applicable law or agreed to in writing,
 * software distributed under the License is distributed on an
 * "AS IS" BASIS, WITHOUT WARRANTIES OR CONDITIONS OF ANY
 * KIND, either express or implied. See the License for the
 * specific language governing permissions and limitations
 * under the License.
 */

import { TestableComponentInterface } from "@wso2is/core/models";
import React, { FunctionComponent, useEffect, useState } from "react";
import { useTranslation } from "react-i18next";
import { Button, Grid, Icon, List, Modal, Popup } from "semantic-ui-react";
import { deleteFederatedAssociation, getFederatedAssociations } from "../../api/federated-associations";
import { getSettingsSectionIcons } from "../../configs";
import {
    AlertInterface,
    AlertLevels
} from "../../models";
import { FederatedAssociation } from "../../models/federated-associations";
import { SettingsSection, UserAvatar } from "../shared";

/**
 * Prop types for `FederatedAssociations` component
 * Also see {@link FederatedAssociations.defaultProps}
 */
interface FederatedAssociationsPropsInterface extends TestableComponentInterface {
    onAlertFired: (alert: AlertInterface) => void;
}

/**
 * This renders the federated associations component
 * @param props
 */
export const FederatedAssociations: FunctionComponent<FederatedAssociationsPropsInterface> = (
    props: FederatedAssociationsPropsInterface
): React.ReactElement => {

    const { onAlertFired, ["data-testid"]: testId } = props;

    const [confirmDelete, setConfirmDelete] = useState(false);
    const [id, setId] = useState(null);
    const { t } = useTranslation();
    const [federatedAssociations, setFederatedAssociations] = useState<FederatedAssociation[]>([]);

    /**
     * This calls the `getFederatedAssociations` api call
     */
    const getFederatedAssociationsList = () => {
        getFederatedAssociations()
            .then((response: FederatedAssociation[]) => {
                setFederatedAssociations(response);
            })
            .catch((error) => {
                onAlertFired({
                    description:
                        t("myAccount:components.federatedAssociations.notifications.getFederatedAssociations."
                            + "error.description",
                            {
                                description: error
                            }
                        ),
                    level: AlertLevels.ERROR,
                    message:
                        t("myAccount:components.federatedAssociations.notifications." +
                            "getFederatedAssociations.error.message")
                });
            });
    };

    /**
     * This calls the `getFederatedAssociationsList` function on component mount
     */
    useEffect(() => {
        getFederatedAssociationsList();
    }, []);

    /**
     * This function calls the `deleteFederatedAssociation` api call
     * @param id
     */
    const removeFederatedAssociation = (id: string) => {
        deleteFederatedAssociation(id)
            .then(() => {
                getFederatedAssociationsList();
                onAlertFired({
                    description: t("myAccount:components.federatedAssociations.notifications"
                        + ".removeFederatedAssociation.success.description"),
                    level: AlertLevels.SUCCESS,
                    message: t("myAccount:components.federatedAssociations.notifications"
                        + ".removeFederatedAssociation.success.message")
                });
            })
            .catch((error) => {
                onAlertFired({
                    description: t("myAccount:components.federatedAssociations.notifications"
                        + ".removeFederatedAssociation.error.description",
                        {
                            description: error
                        }),
                    level: AlertLevels.ERROR,
                    message: t("myAccount:components.federatedAssociations.notifications"
                        + ".removeFederatedAssociation.error.message")
                });
            });
    };

    /**
     * Pops up a model requesting confirmation before deleting
     */
    const deleteConfirmation = (): React.ReactElement => {
        return (
            <Modal
                data-testid={ `${testId}-delete-confirmation-modal` }
                dimmer="blurring"
                size="mini"
                open={ confirmDelete }
                onClose={ () => { setConfirmDelete(false); } }
            >
                <Modal.Content data-testid={ `${testId}-delete-confirmation-modal-content` }>
                    { t("myAccount:components.federatedAssociations.deleteConfirmation") }
                </Modal.Content>
                <Modal.Actions data-testid={ `${testId}-delete-confirmation-modal-actions` }>
                    <Button
                        className="link-button"
                        onClick={ () => {
                            setId(null);
                            setConfirmDelete(false);
                        } }
                    >
                        { t("common:cancel") }
                    </Button>
                    <Button
                        primary
                        onClick={ () => {
                            removeFederatedAssociation(
                                id
                            );
                            setId(null);
                            setConfirmDelete(false);
                        } }
                    >
                        { t("common:remove") }
                    </Button>
                </Modal.Actions>
            </Modal>
        );
    };

    /**
     * This returns the list of federated associations as a `List` component
     */
    const federatedAssociationsList = (): React.ReactElement => {
        return (
            <List divided verticalAlign="middle"
                  className="main-content-inner"
                  data-testid={ `${testId}-list` }
            >
                {
                    federatedAssociations && federatedAssociations.map(
                        (federatedAssociation: FederatedAssociation, index: number) => {
                            return (
                                <List.Item className="inner-list-item" key={ index }>
                                    <Grid padded>
                                        <Grid.Row columns={ 2 }>
                                            <Grid.Column width={ 11 } className="first-column">
                                                <UserAvatar
                                                    floated="left"
                                                    spaced="right"
                                                    size="mini"
                                                    image={ federatedAssociation.idp.imageUrl }
                                                    name={ federatedAssociation.federatedUserId }
                                                />
                                                <List.Header>
                                                    { federatedAssociation.federatedUserId }
                                                </List.Header>
                                                <List.Description>
                                                    {
                                                        federatedAssociation.idp.displayName
                                                        || federatedAssociation.idp.name
                                                    }
                                                </List.Description>
                                            </Grid.Column>
                                            <Grid.Column width={ 5 } className="last-column">
                                                <List.Content floated="right">
                                                    <Popup
                                                        trigger={ (
                                                            <Icon
                                                                link
                                                                className="list-icon"
                                                                size="small"
                                                                color="red"
                                                                name="trash alternate outline"
                                                                onClick={ () => {
                                                                    setId(federatedAssociation.id);
                                                                    setConfirmDelete(true);
                                                                } }
                                                            />
                                                        ) }
                                                        inverted
                                                        position="top center"
                                                        content={ t("common:remove") }
                                                    />
                                                </List.Content>
                                            </Grid.Column>
                                        </Grid.Row>
                                    </Grid>
                                </List.Item>
                            );
                        }
                    )
                }
            </List>
        );
    };

    return (
        <SettingsSection
            data-testid={ `${testId}-settings-section` }
<<<<<<< HEAD
            description={ t("myAccount:sections.federatedAssociations.description") }
            header={ t("myAccount:sections.federatedAssociations.heading") }
            icon={ SettingsSectionIcons.federatedAssociations }
            iconMini={ SettingsSectionIcons.federatedAssociationsMini }
=======
            description={ t("userPortal:sections.federatedAssociations.description") }
            header={ t("userPortal:sections.federatedAssociations.heading") }
            icon={ getSettingsSectionIcons().federatedAssociations }
            iconMini={ getSettingsSectionIcons().federatedAssociationsMini }
>>>>>>> 5939873c
            iconSize="auto"
            iconStyle="colored"
            iconFloated="right"
            showActionBar={ true }
        >
            { deleteConfirmation() }
            { federatedAssociationsList() }
        </SettingsSection>
    );
};

/**
 * Default properties of {@link FederatedAssociations}
 * See type definitions in {@link FederatedAssociationsPropsInterface}
 */
FederatedAssociations.defaultProps = {
    "data-testid": "federated-associations"
};<|MERGE_RESOLUTION|>--- conflicted
+++ resolved
@@ -226,17 +226,10 @@
     return (
         <SettingsSection
             data-testid={ `${testId}-settings-section` }
-<<<<<<< HEAD
             description={ t("myAccount:sections.federatedAssociations.description") }
             header={ t("myAccount:sections.federatedAssociations.heading") }
-            icon={ SettingsSectionIcons.federatedAssociations }
-            iconMini={ SettingsSectionIcons.federatedAssociationsMini }
-=======
-            description={ t("userPortal:sections.federatedAssociations.description") }
-            header={ t("userPortal:sections.federatedAssociations.heading") }
             icon={ getSettingsSectionIcons().federatedAssociations }
             iconMini={ getSettingsSectionIcons().federatedAssociationsMini }
->>>>>>> 5939873c
             iconSize="auto"
             iconStyle="colored"
             iconFloated="right"
