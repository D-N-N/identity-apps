--- conflicted
+++ resolved
@@ -40,7 +40,6 @@
         "typecheck": "pnpm run compile"
     },
     "dependencies": {
-<<<<<<< HEAD
         "@asgardeo/auth-react": "^1.1.2",
         "@babel/polyfill": "^7.0.0",
         "@wso2is/access-control": "*",
@@ -50,15 +49,6 @@
         "@wso2is/react-components": "*",
         "@wso2is/theme": "*",
         "@wso2is/validation": "*",
-=======
-        "@wso2is/access-control": "^1.2.1040",
-        "@wso2is/core": "^1.2.1040",
-        "@wso2is/forms": "^1.2.1040",
-        "@wso2is/i18n": "^1.2.1040",
-        "@wso2is/react-components": "^1.2.1040",
-        "@wso2is/theme": "^1.2.1040",
-        "@wso2is/validation": "^1.2.1040",
->>>>>>> b538e960
         "axios": "^0.19.2",
         "history": "^4.9.0",
         "i18next": "^17.0.11",
