#
# Copyright (c) 2014, WSO2 Inc. (http://www.wso2.org) All Rights Reserved.
#
# WSO2 Inc. licenses this file to you under the Apache License,
# Version 2.0 (the "License"); you may not use this file except
# in compliance with the License.
# You may obtain a copy of the License at
#
# http://www.apache.org/licenses/LICENSE-2.0
#
# Unless required by applicable law or agreed to in writing,
# software distributed under the License is distributed on an
# "AS IS" BASIS, WITHOUT WARRANTIES OR CONDITIONS OF ANY
# KIND, either express or implied.  See the License for the
# specific language governing permissions and limitations
# under the License.
#

login=Se connecter
welcome=Bienvenue
account.linking=Liaison de compte
username=Nom d'utilisateur
email.username=Courriel (Nom d'utilisateur)
user.identifier=Identifiant de l'utilisateur
password=Mot de passe
confirm.password=Confirmer le mot de passe
email=Courriel
login.fail.message=Échec de la connexion! Veuillez vérifier vos identifiant et mot de passe puis ré-essayer.
emailusername.fail.message=Nom d'utilisateur invalide ! Le nom d'utilisateur doit être une adresse e-mail.
username.fail.message=Impossible de trouver un compte avec ce nom d'utilisateur ! Veuillez revérifier le nom d'utilisateur et réessayer.
password.fail.message=Connexion échouée ! Veuillez revérifier le mot de passe et réessayer.
query.params.contains.user.credentials=L'URL de la demande contient les informations d'identification de l'utilisateur. Impossible d'envoyer les informations d'identification de l'utilisateur en tant que paramètres de requête avec l'URL.
recaptcha.fail.message=La vérification reCAPTCHA a échoué. Veuillez réessayer.
account.confirmation.pending=Le compte n'est pas vérifié. Un lien d'activation de compte a été envoyé à votre adresse électronique enregistrée, veuillez vérifier votre boîte de réception.
password.reset.pending=La réinitialisation du mot de passe est requise. Un lien de réinitialisation du mot de passe a été envoyé à votre adresse électronique
account.resend.email.success=L'e-mail a été envoyé avec succès.
account.resend.email.fail=L'envoi de l'email a échoué.
user.tenant.domain.mismatch.message=L'application à laquelle vous essayez d'accéder n'autorise pas les utilisateurs de votre organisation.
remember.my.consent=Souviens-toi de mon consentement
remember.me=Se souvenir de moi sur cet ordinateur
signin.to.authenticate1=Veuillez vous connecter pour vous authentifier
signin.to.authenticate2=en tant que
profile=Profil :
cancel=Annuler
approve=Approuver
continue=Continuer
next=Suivant
allow=Autoriser
deny=Refuser
approve.always=Toujours approuver
approve.once=Approuver qu'une fois
request.access.scope=demande d'accès à
request.access.profile2=Cela permettra
request.access.profile3=à:
request.access.profile=aurait besoin de
saml.sso=Authentification unique basée sur SAML 2.0
tenantListLabel=Locataire
select.tenant.dropdown.display.name=Sélectionner un locataire
super.tenant.display.name=Hôte
super.tenant=carbon.super
domain.unknown=domain.unknown
not.me=Pas
forgot.username.password=Oublié votre
forgot.username.password.or=ou
forgot.password=Mot de passe
forgot.username=Nom d'utilisateur
login.as.different.user=Se connecter en tant qu' un autre utilisateur
no.account=Vous n'avez pas de compte ?
have.account=Vous avez déjà un compte ?
register.now=S'inscrire maintenant
register=Inscription
no.confirmation.mail=Vous n'avez pas reçu d'e-mail de confirmation ?
resend.mail=Re-envoyer
openid=Open ID
openid.user.claims=Attributs utilisateur OpenID
username.or.password.invalid=Le nom d'utilisateur ou le mot de passe est invalide
create.an.account=Créer un compte
unauthorized.to.login=Vous n'êtes pas autorisé à vous connecter
domain.cannot.be.identified=Le domaine ne peut pas être identifié ! Veuillez réessayer.
wso2.identity.server=WSO2 Identity Server
identity.server=Identity Server
domain=Domaine
submit=Soumettre
inc=Inc
all.rights.reserved=Tous droits réservés
verification=Connectez-vous à l'aide de la clé de sécurité/de la biométrie
touch.your.u2f.device=Suivez les instructions du navigateur pour vous connecter avec votre clé de sécurité/données biométriques
authentication.error=Erreur d'authentification !
something.went.wrong.during.authentication=Quelque chose s'est mal passé pendant le processus d'authentification. Veuillez essayer de vous connecter à nouveau.
misconfiguration.error=Erreur de configuration !
something.went.wrong.contact.admin=Quelque chose s'est mal passé pendant le processus d'authentification. Veuillez contacter l'administrateur de l'identité.
attention=Attention
no.template.found=Page non trouvée.
provide.mandatory.details=Fournir les détails obligatoires
requested.claims.recommendation= L'application, à laquelle vous essayez de vous connecter, a besoin des informations figurant dans votre profil d'utilisateur. Vous pouvez les remplir ci-dessous et procéder à l'authentification. Mais il est conseillé de remplir ces informations dans le profil de votre fournisseur d'identité afin d'éviter cette étape à chaque fois que vous vous connectez
logged.out=You have successfully logged out.
authorize=Autoriser
invalid.request=Requête invalide
oauth.processing.error.msg=Message d'erreur de traitement OAuth
openid.connect.logout=Déconnexion OpenID connect
do.you.want.to.logout=Voulez-vous vous déconnecter ?
yes=Oui
no=Non
openid2.profile=Profil OpenID
claim.uri=URI du claim
claim.value=Valeur du claim
internal.error.occurred=Une erreur interne s'est produite
information=Information
user.details.submitted= Informations de l'utilisateur soumises avec succès
close=Fermer
other.login.options=Autres options de connexion
sign.in.with=Se connecter avec
domain.name=Nom de domaine
go=Aller
please.select.recaptcha=Veuillez sélectionner recaptcha
error.when.processing.authentication.request=Erreur lors du traitement de la demande d'authentification !
please.try.login.again=Veuillez réessayer de vous connecter !
you.are.redirected.back.to=Vous êtes maintenant redirigé vers,
if.the.redirection.fails.please.click=Si la redirection échoue, veuillez cliquer sur le
post=POST
enter.required.fields.to.complete.registration=Renseigner les champs obligatoires pour compléter l'enregistrement
first.name=Prénom
last.name=Nom de famille
password.mismatch=Les mots de passe ne correspondent pas.  Veuillez réessayer.
user.exists=L'utilisateur existe déjà
unknown.error=Une erreur inconnue s'est produite
authentication.failed.please.retry=Échec de l'authentification !  Veuillez réessayer
user.consents= Consentement de l'utilisateur
mandatory.claims.recommendation= Les attributs obligatoires sont marqués d'un astérisque
mandatory.claims.warning.msg.1=Vous devez fournir un consentement pour
mandatory.claims.warning.msg.2=tous les attributs obligatoires
mandatory.claims.warning.msg.3=afin de poursuivre
privacy.policy.cookies=Politique en matière de cookies
privacy.policy.cookies.short.description=Nous utilisons des cookies pour suivre votre session afin de vous offrir une meilleure expérience.  Vous pouvez consulter notre
privacy.policy.general=Politique de confidentialité
privacy.policy.privacy.short.description.approving.head=Assurez-vous que vous avez confiance en
privacy.policy.privacy.short.description.approving=Il se peut que vous partagiez des informations sensibles avec ce site ou cette application.  Découvrez comment
privacy.policy.privacy.short.description.approving2=traitera vos données en examinant sa
privacy.policy.privacy.short.description=En vous connectant, vous acceptez notre
privacy.policy.for.more.details=pour plus de détails.
under.construction=Cette page est en cours de construction
by.selecting.following.attributes=En sélectionnant les attributs suivants, vous acceptez de les partager avec
select.all=Sélectionner tout
requested.scopes=Obtenez la permission pour
requested.attributes= Connaître certaines de vos données personnelles
please.select.approve.always=Veuillez sélectionner "Approuver une fois" ou "Approuver toujours" pour donner votre consentement pour transmettre les informations demandés
ok=Ok
mandatory.claims= Attributs obligatoires
configuration.error=Erreur de configuration !
authentication.mechanism.not.configured=Mécanisme d'authentification mal configuré.
Error.while.building.the.account.recovery.endpoint.url=Erreur lors de la construction de l'url de récupération du compte.
add.challenge.answers=Ajouter des réponses aux questions de sécurité
answer.following.questions=Répondre aux questions suivantes
challenge.question.set=Ensemble de questions de sécurité
select.challenge.question=Choisissez une question de sécurité
answers.challenge.question=Réponses aux questions de sécurité
type.your.challenge.answer=Tapez vos réponses pour les questions de sécurité
update=Mise à jour
enter.valid.answers.for.challenge.questions = Veuillez entrer des réponses valables pour les questions de sécurité
already.logged.in = Vous êtes connecté.
log.in.as = Connectez-vous en tant que {0}
not.you = Pas vous ?
business.name=WSO2
business.homepage=http://wso2.com/
sign.in.different.account=Se connecter avec un compte différent
create.account=Créer un compte
login.success.app=Connexion réussie pour l'application :
close.browser=.Veuillez fermer le navigateur et retourner à votre appareil.
successful=Succès
device.flow.sign.in=Connexion via un dispositif tiers
no.sessions.selected=Aucune session sélectionnée
mandatory.sessions.warning.msg.1=Vous devez sélectionner
mandatory.sessions.warning.msg.2=au moins 1 session
mandatory.sessions.warning.msg.3=pour pouvoir procéder
multiple.active.sessions.found=Plusieurs session(s) active(s) trouvée(s)
terminate.selected.active.sessions.and.proceed=Terminer les sessions actives sélectionnées et poursuivre
deny.login=Connexion refusée
refresh.sessions=Rafraîchir les sessions
terminate.unwanted.sessions.message.1=Vous devez soit mettre fin aux sessions actives non souhaitées et continuer, soit refuser la connexion
terminate.unwanted.sessions.message.2=Veuillez sélectionner votre option
you.currently.have.x.active.sessions.1=Vous avez actuellement
you.currently.have.x.active.sessions.2=session(s) active(s)
you.currently.have.x.active.sessions.3=Vous n'êtes pas autorisé à avoir plus de
browser=Navigateur
platform=Plate-forme
last.accessed=Dernier accès
Updated.the.password.successfully=Mot de passe mis à jour avec succès
resend.confirmation.page.title=Renvoyer un courriel de confirmation
resend.confirmation.page.message=Veuillez compléter le captcha ci-dessous.
error.retry=Authentification échouée ! Veuillez réessayer
error.retry.code.invalid=Authentification échouée. Le code que vous avez entré est invalide ou a expiré. Veuillez réessayer
authenticate=Continuer
no.valid.client.in.tenant=Un client valide avec le client_id donné est introuvable dans le domaine du locataire.
not.authorized.to.use.requested.grant.type=Le client authentifié n'est pas autorisé à utiliser le type d'octroi demandé.
authentication.context.null=Pardon! Nous avons dû interrompre votre connexion
authentication.context.null.description=Cela se produit généralement en raison d'un long retard ou d'une action irrégulière dans votre processus de connexion. Recommençons et réessayons de nous connecter. Si le problème persiste, veuillez contacter votre administrateur.
authentication.flow.timeout=Pardon! Votre tentative de connexion a pris trop de temps
<<<<<<< HEAD
authentication.flow.timeout.description=Il semble que le processus de connexion s'est terminé en raison du retard. Recommenéons. Si ce probléme persiste, veuillez contacter l'administrateur.
powered.by=Alimenté par
select.country=Choisissez le pays
enter.mobile.number=Veuillez entrer le numéro de portable!
on.this.page=Sur cette page
dob.with.format=Date de naissance (AAAA-MM-JJ)
lang.switcher.english=English - United States
lang.switcher.french=Franéais - France
select.language=Choisir la langue
invalid.organization.name=Nom d'organisation non valide

# Organization Login
organization.login=Organization Login
organization.name=Nom de l'organisation

# Errors
error.occurred=Erreur est survenue
error.400=Erreur 400 - Demande incorrecte
error.401=Erreur 401 - Non autorisé
error.403=Erreur 403 - Interdit
error.404=Erreur 404 - Page non trouvée
error.405=Erreur 405 - Méthode non autorisée
error.408=Erreur 408 - Délai d'expiration de la demande
error.410=Erreur 410 - Disparu
error.500=Erreur 500 - Erreur interne du serveur
error.502=Erreur 502 - Mauvaise passerelle
error.503=Erreur 503 - Service indisponible
error.504=Erreur 504 - Délai d'expiration de la passerelle
=======
authentication.flow.timeout.description=Il semble que le processus de connexion s'est terminé en raison du retard. Recommençons. Si ce problème persiste, veuillez contacter l'administrateur.
>>>>>>> 8f619ce4

# TOTP authentication
error.fail=Echec de l'authentification !
error.totp.not.enabled=Activez le TOTP dans votre profil. Impossible de continuer sans qu'il soit activé.
auth.totp=Entrer le code
enter.verification.code.got.by.device=Saisissez le code de vérification généré par votre application d'authentification.
enter.verification.code.got.via.email=Saisissez le code de vérification généré par votre application d'authentification ou celle que vous avez reçue par e-mail.
verification.code=Code de vérification
get.verification.code=Email Me a Code
choose.other.option=Choisissez une autre option
enable.totp=Configurer une application Authenticator
error.totp.not.enabled.please.enable=Scannez le code QR ci-dessous à l'aide d'une application d'authentification pour vérifier votre identité à l'aide des codes générés par l'application.
show.qr.code=Afficher le code QR pour le scanner et vous enroler
confirm.you.have.scanned.the.qr.code=Avez-vous scanné le code QR? Vous devez entrer le code de vérification à l'étape suivante.
cannot.access.totp=Impossible d'acc?der ? l'authentificateur TOTP ?

# Backup Code authentication
error.backup.code.not.enabled=Activez les codes de sauvegarde dans votre profil. Impossible de continuer sans authentification par code de secours.
auth.backup.code=Entrez le code de secours
use.backup.code=Utiliser des codes de secours

# Email OTP authentication
enter.email=Saisissez votre adresse électronique
enter.code=Saisissez le code envoyé à votre adresse électronique
otp.verification=Vérification de l'OTP
update.email=Mettre à jour
resend.code=Renvoyer le code
error.enter.code=Veuillez entrer le code !
error.enter.email=Veuillez entrer votre adresse email !
error.emailOTP.title=Echec de l'authentification avec EmailOTP
error.send.email=Impossible d'envoyer le code à votre adresse électronique
error.code.incorrect=Le code saisi est incorrect. L'authentification a échoué !
error.emailOTP.disabled=Activez la fonctionnalité EmailOTP dans votre profil. Impossible de continuer l'authentification sans celle-ci.
error.user.not.found=Utilisateur introuvable dans l'annuaire. Impossible d'aller plus loin.
error.user.account.locked=Votre compte utilisateur est verrouillé. Veuillez réessayer plus tard.
error.user.account.temporarly.locked=Votre compte d'utilisateur est verrouillé. Veuillez réessayer dans %s minutes.
application.not.found=Impossible de trouver une application associée à la clé de consommateur donnée.
callback.not.match=Le rappel enregistré ne correspond pas à l'URL fournie.
invalid.redirect.uri=L'URI de redirection n'est pas présent dans la demande d'autorisation.
authentication.attempt.failed=La tentative d'authentification a échoué.
authorization.failed=L'autorisation à échouée.
provided.username.already.exists=Erreur d'authentification ! Le nom d'utilisateur fourni existe d�j�.
error.user.existence=Erreur lors de la v�rification des d�tails de l'utilisateur.

fido.failed.instruction=Cliquez sur continuer et suivez les instructions données par votre navigateur pour vous authentifier à l'aide d'une clé de sécurité ou de données biométriques dans votre appareil.
fido.error=Échec de l'authentification à l'aide de votre clé de sécurité/données biométriques
fido.registration.info=Vous devez avoir une clé de sécurité ou des données biométriques enregistrées pour vous connecter. Si ce n'est pas le cas, enregistrez vos clés de sécurité/données biométriques dans l'application Mon compte.
fido.learn.more.part.one=Apprenez-en plus à ce sujet dans notre
fido.learn.more.documentation=documentation
fido.learn.more.part.two=ou contactez votre administrateur
fido.learn.more.part.two.email=ou contactez-nous au
fido.retry=Retenter
fido.proceed=Procéder
fido.cancel=Annuler
fido.authenticator=Connectez-vous avec la clé de sécurité

#Magic Link
magic.link.heading=Vérifiez votre boîte de réception !
magic.link.content=Cliquez sur le lien que nous vous avons envoyé par e-mail pour vous connecter.
magic.link=Lien magique
magic.link.info=Utilisez le même navigateur pour ouvrir le lien.

# SMS OTP
enter.code.sent.smsotp=Entrez le code envoyé à votre téléphone portable :
auth.with.smsotp=S'authentifier avec SMSOTP
error.code.expired.resend=Le code saisi est expiré. Cliquez sur Renvoyer le code pour continuer.
error.send.smsotp=Impossible d'envoyer le code à votre numéro de téléphone
error.wrong.code=Le code saisi est incorrect. L'authentification a échoué !
error.failed.with.smsotp=Echec de l'authentification par SMSOTP
error.smsotp.disabled=Activez l'OTP SMS dans votre profil. Impossible de continuer sans celui-ci.
error.token.expired=Le code saisi est expiré. L'authentification a échoué !
error.user.not.found.smsotp=Utilisateur introuvable dans l'annuaire. Impossible de continuer.
authenticate.button=S'uthentifier
please.enter.code=Veuillez entrer le code !
enter.phone.number=Entrez votre numéro de téléphone portable<|MERGE_RESOLUTION|>--- conflicted
+++ resolved
@@ -195,7 +195,6 @@
 authentication.context.null=Pardon! Nous avons dû interrompre votre connexion
 authentication.context.null.description=Cela se produit généralement en raison d'un long retard ou d'une action irrégulière dans votre processus de connexion. Recommençons et réessayons de nous connecter. Si le problème persiste, veuillez contacter votre administrateur.
 authentication.flow.timeout=Pardon! Votre tentative de connexion a pris trop de temps
-<<<<<<< HEAD
 authentication.flow.timeout.description=Il semble que le processus de connexion s'est terminé en raison du retard. Recommenéons. Si ce probléme persiste, veuillez contacter l'administrateur.
 powered.by=Alimenté par
 select.country=Choisissez le pays
@@ -224,9 +223,6 @@
 error.502=Erreur 502 - Mauvaise passerelle
 error.503=Erreur 503 - Service indisponible
 error.504=Erreur 504 - Délai d'expiration de la passerelle
-=======
-authentication.flow.timeout.description=Il semble que le processus de connexion s'est terminé en raison du retard. Recommençons. Si ce problème persiste, veuillez contacter l'administrateur.
->>>>>>> 8f619ce4
 
 # TOTP authentication
 error.fail=Echec de l'authentification !
