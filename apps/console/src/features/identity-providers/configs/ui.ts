/**
 * Copyright (c) 2019, WSO2 Inc. (http://www.wso2.org) All Rights Reserved.
 *
 * WSO2 Inc. licenses this file to you under the Apache License,
 * Version 2.0 (the "License"); you may not use this file except
 * in compliance with the License.
 * You may obtain a copy of the License at
 *
 *     http://www.apache.org/licenses/LICENSE-2.0
 *
 * Unless required by applicable law or agreed to in writing,
 * software distributed under the License is distributed on an
 * "AS IS" BASIS, WITHOUT WARRANTIES OR CONDITIONS OF ANY
 * KIND, either express or implied. See the License for the
 * specific language governing permissions and limitations
 * under the License.
 */

import BasicAuthIcon from "../../../themes/default/assets/images/authenticators/basic-auth.png";
import EmailOTPIcon from "../../../themes/default/assets/images/authenticators/email-otp.svg";
import FIDOLogo from "../../../themes/default/assets/images/authenticators/fido.png";
import SMSOTPIcon from "../../../themes/default/assets/images/authenticators/sms-otp.svg";
import TOTPIcon from "../../../themes/default/assets/images/authenticators/totp.png";
import SalesforceLogo from "../../../themes/default/assets/images/connectors/salesforce.png";
import SCIMLogo from "../../../themes/default/assets/images/connectors/scim.png";
import SPMLLogo from "../../../themes/default/assets/images/connectors/spml.png";
import CertificateColoredIcon from "../../../themes/default/assets/images/icons/certificate-colored-icon.svg";
import ClockColoredIcon from "../../../themes/default/assets/images/icons/clock-colored-icon.svg";
import { ReactComponent as DocumentIcon } from "../../../themes/default/assets/images/icons/document-icon.svg";
import { ReactComponent as GearsIcon } from "../../../themes/default/assets/images/icons/gears-icon.svg";
import { ReactComponent as LockShieldIcon } from "../../../themes/default/assets/images/icons/lock-shield.svg";
import MagnifierColoredIcon from "../../../themes/default/assets/images/icons/magnifier-colored-icon.svg";
import { ReactComponent as OpenBookIcon } from "../../../themes/default/assets/images/icons/open-book-icon.svg";
import { ReactComponent as ReportIcon } from "../../../themes/default/assets/images/icons/report-icon.svg";
import AuthenticationCapabilityIcon
    from "../../../themes/default/assets/images/identity-provider-capabilities/authentication.svg";
import {
    ReactComponent as ProvisionCapabilityIcon
} from "../../../themes/default/assets/images/identity-provider-capabilities/provision.svg";
import {
    ReactComponent as ExpertModeIdPIcon
} from "../../../themes/default/assets/images/identity-providers/expert-idp-illustration.svg";
import {
    ReactComponent as FacebookIdPIcon
} from "../../../themes/default/assets/images/identity-providers/facebook-idp-illustration.svg";
import {
    ReactComponent as GithubIdPIcon
} from "../../../themes/default/assets/images/identity-providers/github-idp-illustration.svg";
import {
    ReactComponent as GoogleIdPIcon
} from "../../../themes/default/assets/images/identity-providers/google-idp-illustration.svg";
import {
    ReactComponent as IWAKerberosIdPIllustration
} from "../../../themes/default/assets/images/identity-providers/iwa-idp-illustration.svg";
import {
    ReactComponent as MicrosoftIdPIllustration
} from "../../../themes/default/assets/images/identity-providers/microsoft-idp-illustration.svg";
import {
    ReactComponent as Office365IdPIllustration
} from "../../../themes/default/assets/images/identity-providers/office365-idp-illustration.svg";
import {
    ReactComponent as TwitterIdPIllustration
} from "../../../themes/default/assets/images/identity-providers/twitter-idp-illustration.svg";
import {
    ReactComponent as YahooIdPIllustration
} from "../../../themes/default/assets/images/identity-providers/yahoo-idp-illustration.svg";
import OIDCLogo from "../../../themes/default/assets/images/protocols/oidc.png";
import OpenIDLogo from "../../../themes/default/assets/images/protocols/openid.png";
import SamlLogo from "../../../themes/default/assets/images/protocols/saml.png";
import WSFedLogo from "../../../themes/default/assets/images/protocols/ws-fed.png";
import FacebookLogo from "../../../themes/default/assets/images/social/facebook.svg";
import GoogleLogo from "../../../themes/default/assets/images/social/google.svg";
import TwitterLogo from "../../../themes/default/assets/images/social/twitter.svg";
import JWTLogo from "../../../themes/default/assets/images/technologies/jwt-logo.svg";
import MicrosoftLogo from "../../../themes/default/assets/images/third-party/microsoft-logo.svg";
import Office365Logo from "../../../themes/default/assets/images/third-party/office-365-logo.svg";
import YahooLogo from "../../../themes/default/assets/images/third-party/yahoo-logo.svg";
import { SupportedServices } from "../models";

export const getAddIDPCertificateWizardStepIcons = () => {

    return {
        general: DocumentIcon
    };
};

export const getIdentityProviderWizardStepIcons = () => {

    return {
        authenticatorSettings: GearsIcon,
        general: DocumentIcon,
        outboundProvisioningSettings: GearsIcon,
        summary: ReportIcon
    };
};

export const getAuthenticatorIcons = () => {

    return {
        basic: BasicAuthIcon,
        default: LockShieldIcon,
        emailOTP: EmailOTPIcon,
        facebook: FacebookLogo,
        fido: FIDOLogo,
        google: GoogleLogo,
        identifierFirst: MagnifierColoredIcon,
        jwtBasic: JWTLogo,
        microsoft: MicrosoftLogo,
        office365: Office365Logo,
        sessionExecutor: ClockColoredIcon,
        smsOTP: SMSOTPIcon,
        totp: TOTPIcon,
        twitter: TwitterLogo,
        x509: CertificateColoredIcon,
        yahoo: YahooLogo
    };
};

export const getConnectorIcons = () => {

    return {
        google: GoogleIdPIcon,
        salesforce: SalesforceLogo,
        scim: SCIMLogo,
        spml: SPMLLogo
    };
};

export const getIdPIcons = () => {

    return {
<<<<<<< HEAD
        default: import(`../../../themes/${ theme }/assets/images/identity-provider-capabilities/authentication.svg`),
        emailOTP: import(`../../../themes/${ theme }/assets/images/authenticators/email-otp.svg`),
        enterprise: import(`../../../themes/${ theme }/assets/images/identity-providers/enterprise-idp-illustration.svg`),
        facebook: import(`../../../themes/${ theme }/assets/images/identity-providers/facebook-idp-illustration.svg`),
        github: import(`../../../themes/${ theme }/assets/images/identity-providers/github-idp-illustration.svg`),
        google: import(`../../../themes/${ theme }/assets/images/identity-providers/google-idp-illustration.svg`),
        iwaKerberos: import(`../../../themes/${ theme }/assets/images/identity-providers/iwa-idp-illustration.svg`),
        microsoft: import(`../../../themes/${ theme }/assets/images/identity-providers/microsoft-idp-illustration.svg`),
        office365: import(`../../../themes/${ theme }/assets/images/identity-providers/office365-idp-illustration.svg`),
        oidc: import(`../../../themes/${ theme }/assets/images/protocols/oidc.png`),
        saml: import(`../../../themes/${ theme }/assets/images/protocols/saml.png`),
        smsOTP: import(`../../../themes/${ theme }/assets/images/authenticators/sms-otp.svg`),
        twitter: import(`../../../themes/${ theme }/assets/images/identity-providers/twitter-idp-illustration.svg`),
        wsFed: import(`../../../themes/${ theme }/assets/images/protocols/ws-fed.png`),
        yahoo: import(`../../../themes/${ theme }/assets/images/identity-providers/yahoo-idp-illustration.svg`)
=======
        default: AuthenticationCapabilityIcon,
        emailOTP: EmailOTPIcon,
        expert: ExpertModeIdPIcon,
        facebook: FacebookIdPIcon,
        github: GithubIdPIcon,
        google: GoogleIdPIcon,
        iwaKerberos: IWAKerberosIdPIllustration,
        microsoft: MicrosoftIdPIllustration,
        office365: Office365IdPIllustration,
        oidc: OIDCLogo,
        saml: SamlLogo,
        smsOTP: SMSOTPIcon,
        twitter: TwitterIdPIllustration,
        wsFed: WSFedLogo,
        yahoo: YahooIdPIllustration
>>>>>>> 32689c9d
    };
};

export const getIdPTemplateDocsIcons = () => {

    return {
<<<<<<< HEAD
        facebook: import(`../../../themes/${ theme }/assets/images/identity-providers/facebook-idp-illustration.svg`),
        google: import(`../../../themes/${ theme }/assets/images/identity-providers/google-idp-illustration.svg`),
        manualsetup: import(`../../../themes/${ theme }/assets/images/identity-providers/expert-idp-illustration.svg`),
        openidconnect: import(`../../../themes/${ theme }/assets/images/protocols/openid.png`),
        github: import(`../../../themes/${ theme }/assets/images/identity-providers/github-idp-illustration.svg`)
=======
        facebook: FacebookIdPIcon,
        google: GoogleIdPIcon,
        manualsetup: ExpertModeIdPIcon,
        openidconnect: OpenIDLogo
>>>>>>> 32689c9d
    };
};

export const getIdPCapabilityIcons = () => {

    return {
        [ SupportedServices.AUTHENTICATION ]: AuthenticationCapabilityIcon,
        [ SupportedServices.PROVISIONING ]: ProvisionCapabilityIcon
    };
};

export const getOutboundProvisioningConnectorWizard = () => {

    return {
        connectorDetails: DocumentIcon,
        connectorSelection: GearsIcon,
        summary: ReportIcon
    };
};

export const getHelpPanelIcons = () => {

    return {
        tabs: {
            docs: OpenBookIcon
        }
    };
};<|MERGE_RESOLUTION|>--- conflicted
+++ resolved
@@ -38,8 +38,8 @@
     ReactComponent as ProvisionCapabilityIcon
 } from "../../../themes/default/assets/images/identity-provider-capabilities/provision.svg";
 import {
-    ReactComponent as ExpertModeIdPIcon
-} from "../../../themes/default/assets/images/identity-providers/expert-idp-illustration.svg";
+    ReactComponent as EnterpriseModeIdPIcon
+} from "../../../themes/default/assets/images/identity-providers/enterprise-idp-illustration.svg";
 import {
     ReactComponent as FacebookIdPIcon
 } from "../../../themes/default/assets/images/identity-providers/facebook-idp-illustration.svg";
@@ -129,26 +129,9 @@
 export const getIdPIcons = () => {
 
     return {
-<<<<<<< HEAD
-        default: import(`../../../themes/${ theme }/assets/images/identity-provider-capabilities/authentication.svg`),
-        emailOTP: import(`../../../themes/${ theme }/assets/images/authenticators/email-otp.svg`),
-        enterprise: import(`../../../themes/${ theme }/assets/images/identity-providers/enterprise-idp-illustration.svg`),
-        facebook: import(`../../../themes/${ theme }/assets/images/identity-providers/facebook-idp-illustration.svg`),
-        github: import(`../../../themes/${ theme }/assets/images/identity-providers/github-idp-illustration.svg`),
-        google: import(`../../../themes/${ theme }/assets/images/identity-providers/google-idp-illustration.svg`),
-        iwaKerberos: import(`../../../themes/${ theme }/assets/images/identity-providers/iwa-idp-illustration.svg`),
-        microsoft: import(`../../../themes/${ theme }/assets/images/identity-providers/microsoft-idp-illustration.svg`),
-        office365: import(`../../../themes/${ theme }/assets/images/identity-providers/office365-idp-illustration.svg`),
-        oidc: import(`../../../themes/${ theme }/assets/images/protocols/oidc.png`),
-        saml: import(`../../../themes/${ theme }/assets/images/protocols/saml.png`),
-        smsOTP: import(`../../../themes/${ theme }/assets/images/authenticators/sms-otp.svg`),
-        twitter: import(`../../../themes/${ theme }/assets/images/identity-providers/twitter-idp-illustration.svg`),
-        wsFed: import(`../../../themes/${ theme }/assets/images/protocols/ws-fed.png`),
-        yahoo: import(`../../../themes/${ theme }/assets/images/identity-providers/yahoo-idp-illustration.svg`)
-=======
         default: AuthenticationCapabilityIcon,
         emailOTP: EmailOTPIcon,
-        expert: ExpertModeIdPIcon,
+        enterprise: ExpertModeIdPIcon,
         facebook: FacebookIdPIcon,
         github: GithubIdPIcon,
         google: GoogleIdPIcon,
@@ -161,25 +144,17 @@
         twitter: TwitterIdPIllustration,
         wsFed: WSFedLogo,
         yahoo: YahooIdPIllustration
->>>>>>> 32689c9d
     };
 };
 
 export const getIdPTemplateDocsIcons = () => {
 
     return {
-<<<<<<< HEAD
-        facebook: import(`../../../themes/${ theme }/assets/images/identity-providers/facebook-idp-illustration.svg`),
-        google: import(`../../../themes/${ theme }/assets/images/identity-providers/google-idp-illustration.svg`),
-        manualsetup: import(`../../../themes/${ theme }/assets/images/identity-providers/expert-idp-illustration.svg`),
-        openidconnect: import(`../../../themes/${ theme }/assets/images/protocols/openid.png`),
-        github: import(`../../../themes/${ theme }/assets/images/identity-providers/github-idp-illustration.svg`)
-=======
         facebook: FacebookIdPIcon,
         google: GoogleIdPIcon,
         manualsetup: ExpertModeIdPIcon,
-        openidconnect: OpenIDLogo
->>>>>>> 32689c9d
+        openidconnect: OpenIDLogo,
+        github: GithubIdPIcon
     };
 };
 
