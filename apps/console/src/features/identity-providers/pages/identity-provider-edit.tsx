/**
 * Copyright (c) 2020, WSO2 LLC. (https://www.wso2.com). All Rights Reserved.
 *
 * WSO2 LLC. licenses this file to you under the Apache License,
 * Version 2.0 (the "License"); you may not use this file except
 * in compliance with the License.
 * You may obtain a copy of the License at
 *
 *     http://www.apache.org/licenses/LICENSE-2.0
 *
 * Unless required by applicable law or agreed to in writing,
 * software distributed under the License is distributed on an
 * "AS IS" BASIS, WITHOUT WARRANTIES OR CONDITIONS OF ANY
 * KIND, either express or implied. See the License for the
 * specific language governing permissions and limitations
 * under the License.
 */

import { IdentityAppsApiException } from "@wso2is/core/exceptions";
import { hasRequiredScopes } from "@wso2is/core/helpers";
import { AlertLevels, TestableComponentInterface } from "@wso2is/core/models";
import { addAlert } from "@wso2is/core/store";
import {
    AnimatedAvatar,
    AppAvatar,
    LabelWithPopup,
    Popup,
    TabPageLayout
} from "@wso2is/react-components";
import get from "lodash-es/get";
import React, {
    Fragment,
    FunctionComponent,
    ReactElement,
    ReactNode,
    useEffect,
    useMemo,
    useRef,
    useState
} from "react";
import { useTranslation } from "react-i18next";
import { useDispatch, useSelector } from "react-redux";
import { RouteComponentProps } from "react-router";
<<<<<<< HEAD
import { Dispatch } from "redux";
import { Label, Popup } from "semantic-ui-react";
=======
import { Label } from "semantic-ui-react";
>>>>>>> 56504329
import { AuthenticatorExtensionsConfigInterface, identityProviderConfig } from "../../../extensions/configs";
import {
    AppConstants,
    AppState,
    ConfigReducerStateInterface,
    FeatureConfigInterface,
    history
} from "../../core";
import { getIdentityProviderDetail, getLocalAuthenticator, getMultiFactorAuthenticatorDetails } from "../api";
import { EditIdentityProvider, EditMultiFactorAuthenticator } from "../components";
import { IdentityProviderManagementConstants } from "../constants";
import { AuthenticatorMeta } from "../meta";
import {
    AuthenticatorInterface,
    IdentityProviderInterface,
    IdentityProviderTemplateItemInterface,
    IdentityProviderTemplateLoadingStrategies,
    MultiFactorAuthenticatorInterface,
    SupportedQuickStartTemplateTypes
} from "../models";
import { IdentityProviderManagementUtils, IdentityProviderTemplateManagementUtils } from "../utils";

/**
 * Proptypes for the IDP edit page component.
 */
type IDPEditPagePropsInterface = TestableComponentInterface;

/**
 * Identity Provider Edit page.
 *
 * @param props - Props injected to the component.
 *
 * @returns React element.
 */
const IdentityProviderEditPage: FunctionComponent<IDPEditPagePropsInterface> = (
    props: IDPEditPagePropsInterface & RouteComponentProps
): ReactElement => {

    const {
        location,
        [ "data-testid" ]: testId
    } = props;

    const dispatch: Dispatch = useDispatch();

    const { t } = useTranslation();

    const config: ConfigReducerStateInterface = useSelector((state: AppState) => state.config);
    const identityProviderTemplates: IdentityProviderTemplateItemInterface[] = useSelector(
        (state: AppState) => state.identityProvider.templates);

    const idpDescElement: React.MutableRefObject<HTMLDivElement> = useRef<HTMLDivElement>(null);

    const [
        identityProviderTemplate,
        setIdentityProviderTemplate
    ] = useState<IdentityProviderTemplateItemInterface>(undefined);
    const [
        connector,
        setConnector
    ] = useState<IdentityProviderInterface | MultiFactorAuthenticatorInterface | AuthenticatorInterface>(undefined);
    const [
        isConnectorDetailsFetchRequestLoading,
        setConnectorDetailFetchRequestLoading
    ] = useState<boolean>(undefined);
    // eslint-disable-next-line @typescript-eslint/no-unused-vars
    const [ isExtensionsAvailable, setIsExtensionsAvailable ] = useState<boolean>(false);
    const [ useNewConnectionsView, setUseNewConnectionsView ] = useState<boolean>(undefined);
    const featureConfig: FeatureConfigInterface = useSelector((state: AppState) => state.config.ui.features);
    const allowedScopes: string = useSelector((state: AppState) => state?.auth?.allowedScopes);
    const [ isDescTruncated, setIsDescTruncated ] = useState<boolean>(false);
    const [ tabIdentifier, setTabIdentifier ] = useState<string>();
    const [ isAutomaticTabRedirectionEnabled, setIsAutomaticTabRedirectionEnabled ] = useState<boolean>(false);


    const isReadOnly: boolean = useMemo(() => (
        !hasRequiredScopes(
            featureConfig?.identityProviders, featureConfig?.identityProviders?.scopes?.update, allowedScopes)
    ), [ featureConfig, allowedScopes ]);

    useEffect(() => {
        /**
         * What's the goal of this effect?
         * To figure out the application's description is truncated or not.
         *
         * A comprehensive explanation is added in {@link ApplicationEditPage}
         * in a similar {@link useEffect}.
         */
        if (idpDescElement || isConnectorDetailsFetchRequestLoading) {
            const nativeElement: HTMLDivElement = idpDescElement.current;

            if (nativeElement && (nativeElement.offsetWidth < nativeElement.scrollWidth)) {
                setIsDescTruncated(true);
            }
        }
    }, [ idpDescElement, isConnectorDetailsFetchRequestLoading ]);

    /**
     * Use effect for the initial component load.
     */
    useEffect(() => {

        if (!identityProviderConfig) {
            return;
        }

        const path: string[] = location.pathname.split("/");
        const id: string = path[ path.length - 1 ];

        const authenticatorConfig: AuthenticatorExtensionsConfigInterface = get(identityProviderConfig
            .authenticators, id);

        if (authenticatorConfig?.isEnabled) {
            getMultiFactorAuthenticator(id, authenticatorConfig?.useAuthenticatorsAPI);

            return;
        }

        getIdentityProvider(id);
    }, [ identityProviderConfig ]);

    /**
     * Checks if the listing view defined in the config is the new connections view.
     */
    useEffect(() => {

        if (useNewConnectionsView !== undefined) {
            return;
        }

        setUseNewConnectionsView(identityProviderConfig.useNewConnectionsView);
    }, [ identityProviderConfig ]);

    /**
     * Checks if the user needs to go to a specific tab index.
     */    
    useEffect(() => {
        const tabName: string =  location.state as string;

        if (tabName === undefined) {
            return;
        } else {
            setIsAutomaticTabRedirectionEnabled(true);
            setTabIdentifier(tabName);
        }
    }, []);

    /**
     *  Get IDP templates.
     */
    useEffect(() => {

        if (identityProviderTemplates !== undefined) {
            return;
        }

        setConnectorDetailFetchRequestLoading(true);

        const useAPI: boolean = config.ui.identityProviderTemplateLoadingStrategy
            ? config.ui.identityProviderTemplateLoadingStrategy === IdentityProviderTemplateLoadingStrategies.REMOTE
            : IdentityProviderManagementConstants.
                DEFAULT_IDP_TEMPLATE_LOADING_STRATEGY === IdentityProviderTemplateLoadingStrategies.REMOTE;

        IdentityProviderTemplateManagementUtils.getIdentityProviderTemplates(useAPI)
            .finally(() => {
                setConnectorDetailFetchRequestLoading(false);
            });
    }, [ identityProviderTemplates ]);

    /**
     * Load the template that the IDP is built on.
     */
    useEffect(() => {

        // Return if connector is not defined.
        if (!connector) {
            return;
        }

        // Return if connector is not an IdP.
        if (!IdentityProviderManagementUtils.isConnectorIdentityProvider(connector)) {
            return;
        }

        if (!(identityProviderTemplates
            && identityProviderTemplates instanceof Array
            && identityProviderTemplates.length > 0)) {

            return;
        }

        // TODO: Creating internal mapping to resolve the IDP template.
        // TODO: First phase of the issue is fixed, keeping this for backward compatibility.
        // Tracked Here - https://github.com/wso2/product-is/issues/11023
        const resolveTemplateId = (authenticatorId: string) => {

            if (authenticatorId) {
                if (authenticatorId === IdentityProviderManagementConstants.FACEBOOK_AUTHENTICATOR_ID) {
                    return IdentityProviderManagementConstants.IDP_TEMPLATE_IDS.FACEBOOK;
                } else if (authenticatorId === IdentityProviderManagementConstants.GOOGLE_OIDC_AUTHENTICATOR_ID) {
                    return IdentityProviderManagementConstants.IDP_TEMPLATE_IDS.GOOGLE;
                } else if (authenticatorId === IdentityProviderManagementConstants.OIDC_AUTHENTICATOR_ID) {
                    return IdentityProviderManagementConstants.IDP_TEMPLATE_IDS.OIDC;
                } else if (authenticatorId === IdentityProviderManagementConstants.SAML_AUTHENTICATOR_ID) {
                    return IdentityProviderManagementConstants.IDP_TEMPLATE_IDS.SAML;
                } else if (authenticatorId === IdentityProviderManagementConstants.GITHUB_AUTHENTICATOR_ID) {
                    return IdentityProviderManagementConstants.IDP_TEMPLATE_IDS.GITHUB;
                }
            }

            return "";
        };

        const template: IdentityProviderTemplateItemInterface = identityProviderTemplates
            .find((template: IdentityProviderTemplateItemInterface) => {
                return template.id === (connector.templateId
                    ?? resolveTemplateId(connector.federatedAuthenticators?.defaultAuthenticatorId));
            });

        setIdentityProviderTemplate(template);
    }, [ identityProviderTemplates, connector ]);

    /**
     * Retrieves idp details from the API.
     *
     * @param id - IDP id.
     */
    const getIdentityProvider = (id: string): void => {
        setConnectorDetailFetchRequestLoading(true);

        getIdentityProviderDetail(id)
            .then((response: any) => {
                setConnector(response);
            })
            .catch((error: IdentityAppsApiException) => {
                if (error.response && error.response.data && error.response.data.description) {
                    dispatch(addAlert({
                        description: t("console:develop.features.authenticationProvider." +
                            "notifications.getIDP.error.description",
                        { description: error.response.data.description }),
                        level: AlertLevels.ERROR,
                        message: t("console:develop.features.authenticationProvider." +
                            "notifications.getIDP.error.message")
                    }));

                    return;
                }

                dispatch(addAlert({
                    description: t("console:develop.features.authenticationProvider." +
                        "notifications.getIDP.genericError.description"),
                    level: AlertLevels.ERROR,
                    message: t("console:develop.features.authenticationProvider." +
                        "notifications.getIDP.genericError.message")
                }));
            })
            .finally(() => {
                setConnectorDetailFetchRequestLoading(false);
            });
    };

    /**
     * Retrieves the local authenticator details from the API.
     *
     * @param id - Authenticator id.
     * @param useAuthenticatorsAPI - Use the
     */
    const getMultiFactorAuthenticator = (id: string, useAuthenticatorsAPI: boolean = true): void => {

        setConnectorDetailFetchRequestLoading(true);

        /**
         * Get authenticator details from either governance API or `authenticators` API.
         * @param cb - Callback.
         * @returns Promise containing authenticator details.
         */
        const getAuthenticatorDetails = <T extends unknown>(cb: (id: string) => Promise<T>) => {

            cb(id)
                .then((response: T) => {
                    setConnector(response);
                })
                .catch((error: IdentityAppsApiException) => {
                    if (error.response && error.response.data && error.response.data.description) {
                        dispatch(addAlert({
                            description: t("console:develop.features.authenticationProvider." +
                                "notifications.getConnectionDetails.error.description",
                            { description: error.response.data.description }),
                            level: AlertLevels.ERROR,
                            message: t("console:develop.features.authenticationProvider." +
                                "notifications.getConnectionDetails.error.message")
                        }));

                        return;
                    }

                    dispatch(addAlert({
                        description: t("console:develop.features.authenticationProvider." +
                            "notifications.getConnectionDetails.genericError.description"),
                        level: AlertLevels.ERROR,
                        message: t("console:develop.features.authenticationProvider." +
                            "notifications.getConnectionDetails.genericError.message")
                    }));
                })
                .finally(() => {
                    setConnectorDetailFetchRequestLoading(false);
                });
        };

        if (useAuthenticatorsAPI) {
            getAuthenticatorDetails<AuthenticatorInterface>(getLocalAuthenticator);

            return;
        }

        getAuthenticatorDetails<MultiFactorAuthenticatorInterface>(getMultiFactorAuthenticatorDetails);
    };

    /**
     * Handles the back button click event.
     */
    const handleBackButtonClick = (): void => {

        history.push(AppConstants.getPaths().get("IDP"));
    };

    /**
     * Called when an idp is deleted.
     */
    const handleIdentityProviderDelete = (): void => {

        history.push(AppConstants.getPaths().get("IDP"));
    };

    /**
     * Called when an idp updates.
     *
     * @param id - IDP id.
     */
    const handleIdentityProviderUpdate = (id: string): void => {

        getIdentityProvider(id);
    };

    /**
     * Called when an Multi-factor authenticator updates.
     *
     * @param id - Authenticator id.
     */
    const handleMultiFactorAuthenticatorUpdate = (id: string): void => {

        if (!identityProviderConfig) {
            return;
        }

        const authenticatorConfig: AuthenticatorExtensionsConfigInterface = get(identityProviderConfig
            .authenticators, id);

        getMultiFactorAuthenticator(id, authenticatorConfig?.useAuthenticatorsAPI);
    };

    /**
     * Resolves the connector status label.
     *
     * @param connector - Evaluating connector.
     *
     * @returns React element.
     */
    const resolveStatusLabel = (connector: IdentityProviderInterface
        | MultiFactorAuthenticatorInterface): ReactElement => {

        // Return `null` if connector is not defined.
        if (!connector) {
            return null;
        }

        // Return `null` if connector is not an IdP.
        if (!IdentityProviderManagementUtils.isConnectorIdentityProvider(connector)) {
            return null;
        }

        if (connector?.isEnabled) {
            return (
                <LabelWithPopup
                    popupHeader={ t("console:develop.features.authenticationProvider.popups.appStatus.enabled.header") }
                    popupSubHeader={ t("console:develop.features.authenticationProvider.popups.appStatus." +
                        "enabled.content") }
                    labelColor="green"
                />
            );
        } else {
            return (
                <LabelWithPopup
                    popupHeader={ t("console:develop.features.authenticationProvider.popups.appStatus." +
                        "disabled.header") }
                    popupSubHeader={ t("console:develop.features.authenticationProvider.popups.appStatus." +
                        "disabled.content") }
                    labelColor="grey"
                />
            );
        }
    };

    /**
     * Resolves the connector image.
     *
     * @param connector - Evaluating connector.
     *
     * @returns React element.
     */
    const resolveConnectorImage = (connector: IdentityProviderInterface
        | MultiFactorAuthenticatorInterface): ReactElement => {

        if (!connector) {
            return (
                <AppAvatar
                    hoverable={ false }
                    isLoading={ true }
                    size="tiny"
                />
            );
        }

        if (IdentityProviderManagementUtils.isConnectorIdentityProvider(connector)) {
            if (connector.image) {
                return (
                    <AppAvatar
                        hoverable={ false }
                        name={ connector.name }
                        image={ connector.image }
                        size="tiny"
                    />
                );
            }

            return (
                <AnimatedAvatar
                    hoverable={ false }
                    name={ connector.name }
                    size="tiny"
                    floated="left"
                />
            );
        }

        return (
            <AppAvatar
                hoverable={ false }
                name={ connector.name }
                image={ AuthenticatorMeta.getAuthenticatorIcon(connector.id) }
                size="tiny"
            />
        );
    };

    /**
     * Resolves the connector name.
     *
     * @param connector - Evaluating connector.
     *
     * @returns React element.
     */
    const resolveConnectorName = (connector: IdentityProviderInterface
        | MultiFactorAuthenticatorInterface): ReactNode => {

        if (!connector) {
            return null;
        }

        if (IdentityProviderManagementUtils.isConnectorIdentityProvider(connector)) {

            return (
                <Fragment>
                    { connector.name }
                    {
                        (isConnectorDetailsFetchRequestLoading === false
                            && connector.name) && resolveStatusLabel(connector)
                    }
                </Fragment>
            );
        }

        return connector.friendlyName || connector.displayName || connector.name;
    };

    /**
     * Resolves the connector description.
     *
     * @param connector - Evaluating connector.
     *
     * @returns React element.
     */
    const resolveConnectorDescription = (connector: IdentityProviderInterface
        | MultiFactorAuthenticatorInterface): ReactNode => {

        if (!connector) {
            return null;
        }

        if (IdentityProviderManagementUtils.isConnectorIdentityProvider(connector)) {

            return (
                <div className="with-label ellipsis" ref={ idpDescElement }>
                    {
                        identityProviderTemplate?.name &&
                        <Label size="small">{ identityProviderTemplate.name }</Label>
                    }
                    <Popup
                        disabled={ !isDescTruncated }
                        content={ connector?.description }
                        trigger={ (
                            <span>{ connector?.description }</span>
                        ) }
                    />
                </div>
            );
        }

        return (
            <div className="with-label ellipsis" ref={ idpDescElement }>
                {
                    connector?.description
                        ? (
                            <Popup
                                disabled={ !isDescTruncated }
                                content={ connector?.description }
                                trigger={ (
                                    <span>{ connector?.description }</span>
                                ) }
                            />
                        )
                        : AuthenticatorMeta.getAuthenticatorDescription(
                            connector.id
                        )
                }
            </div>
        );
    };

    return (
        <TabPageLayout
            pageTitle={ "Edit Connection" }
            isLoading={ isConnectorDetailsFetchRequestLoading }
            loadingStateOptions={ {
                count: 5,
                imageType: "square"
            } }
            title={ resolveConnectorName(connector) }
            contentTopMargin={ true }
            description={ resolveConnectorDescription(connector) }
            image={ resolveConnectorImage(connector) }
            backButton={ {
                "data-testid": `${ testId }-page-back-button`,
                onClick: handleBackButtonClick,
                text: useNewConnectionsView
                    ? t("console:develop.pages.authenticationProviderTemplate.backButton")
                    : t("console:develop.pages.idpTemplate.backButton")
            } }
            titleTextAlign="left"
            bottomMargin={ false }
            data-testid={ `${ testId }-page-layout` }
        >
            {
                IdentityProviderManagementUtils.isConnectorIdentityProvider(connector)
                    ? (
                        <EditIdentityProvider
                            identityProvider={ connector }
                            isLoading={ isConnectorDetailsFetchRequestLoading }
                            onDelete={ handleIdentityProviderDelete }
                            onUpdate={ handleIdentityProviderUpdate }
                            isGoogle={
                                (identityProviderTemplate?.name === undefined)
                                    ? undefined
                                    : identityProviderTemplate.name === SupportedQuickStartTemplateTypes.GOOGLE
                            }
                            isSaml={
                                (connector?.federatedAuthenticators?.defaultAuthenticatorId === undefined)
                                    ? undefined
                                    : (connector.federatedAuthenticators.defaultAuthenticatorId
                                        === IdentityProviderManagementConstants.SAML_AUTHENTICATOR_ID)
                            }
                            isOidc={
                                (connector?.federatedAuthenticators?.defaultAuthenticatorId === undefined)
                                    ? undefined
                                    : (connector.federatedAuthenticators.defaultAuthenticatorId
                                        === IdentityProviderManagementConstants.OIDC_AUTHENTICATOR_ID)
                            }
                            data-testid={ testId }
                            template={ identityProviderTemplate }
                            isTabExtensionsAvailable={ (isAvailable: boolean) => setIsExtensionsAvailable(isAvailable) }
                            type={ identityProviderTemplate?.id }
                            isReadOnly={ isReadOnly }
                            isAutomaticTabRedirectionEnabled={ isAutomaticTabRedirectionEnabled }
                            tabIdentifier={ tabIdentifier }
                        />
                    )
                    : (
                        <EditMultiFactorAuthenticator
                            authenticator={ connector }
                            isLoading={ isConnectorDetailsFetchRequestLoading }
                            onDelete={ handleIdentityProviderDelete }
                            onUpdate={ handleMultiFactorAuthenticatorUpdate }
                            isTabExtensionsAvailable={ (isAvailable: boolean) => setIsExtensionsAvailable(isAvailable) }
                            type={ connector?.id }
                            isReadOnly={ isReadOnly }
                        />
                    )
            }
        </TabPageLayout>
    );
};

/**
 * Default proptypes for the IDP edit page component.
 */
IdentityProviderEditPage.defaultProps = {
    "data-testid": "idp-edit-page"
};

/**
 * A default export was added to support React.lazy.
 * TODO: Change this to a named export once react starts supporting named exports for code splitting.
 * @see {@link https://reactjs.org/docs/code-splitting.html#reactlazy}
 */
export default IdentityProviderEditPage;<|MERGE_RESOLUTION|>--- conflicted
+++ resolved
@@ -41,12 +41,8 @@
 import { useTranslation } from "react-i18next";
 import { useDispatch, useSelector } from "react-redux";
 import { RouteComponentProps } from "react-router";
-<<<<<<< HEAD
 import { Dispatch } from "redux";
 import { Label, Popup } from "semantic-ui-react";
-=======
-import { Label } from "semantic-ui-react";
->>>>>>> 56504329
 import { AuthenticatorExtensionsConfigInterface, identityProviderConfig } from "../../../extensions/configs";
 import {
     AppConstants,
