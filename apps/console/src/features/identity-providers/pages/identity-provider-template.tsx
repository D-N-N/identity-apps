/**
 * Copyright (c) 2020, WSO2 Inc. (http://www.wso2.org) All Rights Reserved.
 *
 * WSO2 Inc. licenses this file to you under the Apache License,
 * Version 2.0 (the "License"); you may not use this file except
 * in compliance with the License.
 * You may obtain a copy of the License at
 *
 *     http://www.apache.org/licenses/LICENSE-2.0
 *
 * Unless required by applicable law or agreed to in writing,
 * software distributed under the License is distributed on an
 * "AS IS" BASIS, WITHOUT WARRANTIES OR CONDITIONS OF ANY
 * KIND, either express or implied. See the License for the
 * specific language governing permissions and limitations
 * under the License.
 */

import { getRawDocumentation } from "@wso2is/core/api";
import { TestableComponentInterface } from "@wso2is/core/models";
import {
    ContentLoader,
    EmptyPlaceholder,
    Heading,
    HelpPanelLayout,
    HelpPanelTabInterface,
    Hint,
    Markdown,
    PageHeader,
    PageLayout,
    SelectionCard,
    TemplateGrid
} from "@wso2is/react-components";
import _ from "lodash";
import React, { FunctionComponent, ReactElement, SyntheticEvent, useEffect, useState } from "react";
import { useTranslation } from "react-i18next";
import { useDispatch, useSelector } from "react-redux";
import { Divider, Grid } from "semantic-ui-react";
import {
    AppConstants,
    AppState,
    ConfigReducerStateInterface,
    DocPanelUICardInterface,
    HelpPanelUtils,
    PortalDocumentationStructureInterface,
    getEmptyPlaceholderIllustrations,
    getHelpPanelActionIcons,
    history
} from "../../core";
import {
    getIdentityProviderList,
    getIdentityProviderTemplate,
    getIdentityProviderTemplateList
} from "../api";
import {
    ExpertModeTemplate,
    IdentityProviderCreateWizard,
    handleGetIDPTemplateAPICallError,
    handleGetIDPTemplateListError
} from "../components";
import {
    getHelpPanelIcons,
    getIdPCapabilityIcons,
    getIdPIcons,
    getIdPTemplateDocsIcons
} from "../configs";
import { IdentityProviderManagementConstants } from "../constants";
import {
    IdentityProviderListResponseInterface,
    IdentityProviderTemplateListItemInterface,
    IdentityProviderTemplateListItemResponseInterface,
    IdentityProviderTemplateListResponseInterface,
    SupportedServices,
    SupportedServicesInterface
} from "../models";
import { setAvailableAuthenticatorsMeta } from "../store";
import { IdentityProviderManagementUtils } from "../utils";

/**
 * Proptypes for the IDP template selection page component.
 */
type IdentityProviderTemplateSelectPagePropsInterface = TestableComponentInterface

/**
 * Choose the application template from this page.
 *
 * @param {IdentityProviderTemplateSelectPagePropsInterface} props - Props injected to the component.
 *
 * @return {React.ReactElement}
 */
const IdentityProviderTemplateSelectPage: FunctionComponent<IdentityProviderTemplateSelectPagePropsInterface> = (
    props: IdentityProviderTemplateSelectPagePropsInterface
): ReactElement => {

    const {
        [ "data-testid" ]: testId
    } = props;

    const dispatch = useDispatch();
    const { t } = useTranslation();

    const config: ConfigReducerStateInterface = useSelector((state: AppState) => state.config);
    const availableAuthenticators = useSelector((state: AppState) => state.identityProvider.meta.authenticators);
    const helpPanelDocStructure: PortalDocumentationStructureInterface = useSelector(
        (state: AppState) => state.helpPanel.docStructure);

    const [ showWizard, setShowWizard ] = useState<boolean>(false);
    const [ selectedTemplate, setSelectedTemplate ] = useState<IdentityProviderTemplateListItemInterface>(undefined);
    const [ selectedTemplateWithUniqueName, setSelectedTemplateWithUniqueName ] =
        useState<IdentityProviderTemplateListItemInterface>(undefined);
    const [ availableTemplates, setAvailableTemplates ] = useState<IdentityProviderTemplateListItemInterface[]>([]);
    const [ possibleListOfDuplicateIdps, setPossibleListOfDuplicateIdps ] = useState<string[]>(undefined);
    const [
        isIDPTemplateRequestLoading,
        setIDPTemplateRequestLoadingStatus
    ] = useState<boolean>(false);
    const [ helpPanelDocContent, setHelpPanelDocContent ] = useState<string>(undefined);
    const [ helpPanelSelectedTemplateDoc, setHelpPanelSelectedTemplateDoc ] = useState<any>(undefined);
    const [ docsTabBackButtonEnabled, setDocsTabBackButtonEnabled ] = useState<boolean>(true);
    const [ templateDocs, setTemplateDocs ] = useState<DocPanelUICardInterface[]>(undefined);
    const [
        isHelpPanelDocContentRequestLoading,
        setHelpPanelDocContentRequestLoadingStatus
    ] = useState<boolean>(false);

    /**
     * Called when the template doc is changed in the template section.
     */
    useEffect(() => {
        if (!helpPanelSelectedTemplateDoc?.docs) {
            return;
        }

        setHelpPanelDocContentRequestLoadingStatus(true);

        getRawDocumentation<string>(
            config.endpoints.documentationContent,
            helpPanelSelectedTemplateDoc.docs,
            config.deployment.documentation.provider,
            config.deployment.documentation.githubOptions.branch)
            .then((response) => {
                setHelpPanelDocContent(response);
            })
            .finally(() => {
                setHelpPanelDocContentRequestLoadingStatus(false);
            });
    }, [
        helpPanelSelectedTemplateDoc,
        config.endpoints.documentationContent,
        config.deployment.documentation.provider,
        config.deployment.documentation.githubOptions.branch
    ]);

    /**
     * Filter documents based on the template type.
     */
    useEffect(() => {
        const templateDocs = _.get(helpPanelDocStructure,
            IdentityProviderManagementConstants.IDP_TEMPLATES_CREATE_DOCS_KEY);

        if (!templateDocs) {
            return;
        }

        const templates: DocPanelUICardInterface[] =
            IdentityProviderManagementUtils.generateIDPTemplateDocs(templateDocs)
                .filter((doc) => doc.name !== "overview");

        if (templates instanceof Array && templates.length === 1) {
            setHelpPanelSelectedTemplateDoc(templateDocs[ 0 ]);
            setDocsTabBackButtonEnabled(false);
        }

        setTemplateDocs(templates);
    }, [ helpPanelDocStructure ]);

    /**
     * Build supported services from the given service identifiers.
     *
     * @param serviceIdentifiers Set of service identifiers.
     */
    const buildSupportedServices = (serviceIdentifiers: string[]): SupportedServicesInterface[] => {
        return serviceIdentifiers?.map((serviceIdentifier: string): SupportedServicesInterface => {
            switch (serviceIdentifier) {
                case SupportedServices.AUTHENTICATION:
                    return {
<<<<<<< HEAD
                        displayName: t("console:develop.pages.idpTemplate.supportServices.authenticationDisplayName"),
                        logo: IdPCapabilityIcons[SupportedServices.AUTHENTICATION],
=======
                        displayName: t("devPortal:pages.idpTemplate.supportServices.authenticationDisplayName"),
                        logo: getIdPCapabilityIcons()[SupportedServices.AUTHENTICATION],
>>>>>>> 5939873c
                        name: SupportedServices.AUTHENTICATION
                    };
                case SupportedServices.PROVISIONING:
                    return {
<<<<<<< HEAD
                        displayName: t("console:develop.pages.idpTemplate.supportServices.provisioningDisplayName"),
                        logo: IdPCapabilityIcons[SupportedServices.PROVISIONING],
=======
                        displayName: t("devPortal:pages.idpTemplate.supportServices.provisioningDisplayName"),
                        logo: getIdPCapabilityIcons()[SupportedServices.PROVISIONING],
>>>>>>> 5939873c
                        name: SupportedServices.PROVISIONING
                    };
            }
        });
    };

    /**
     * Interpret available templates from the response templates.
     *
     * @param templates List of response templates.
     * @return List of templates.
     */
    const interpretAvailableTemplates = (templates: IdentityProviderTemplateListItemResponseInterface[]):
        IdentityProviderTemplateListItemInterface[] => {
        return templates?.map(eachTemplate => {
            if (eachTemplate?.services[0] === "") {
                return {
                    ...eachTemplate,
                    services: []
                };
            } else {
                return {
                    ...eachTemplate,
                    services: buildSupportedServices(eachTemplate?.services)
                };
            }
        });
    };

    /**
     * Retrieve Identity Provider template list.
     *
     */
    const getTemplateList = (): void => {

        setIDPTemplateRequestLoadingStatus(true);

        getIdentityProviderTemplateList()
            .then((response: IdentityProviderTemplateListResponseInterface) => {
                if (!response?.totalResults) {
                    return;
                }
                // sort templateList based on display Order
                response?.templates.sort((a, b) => (a.displayOrder > b.displayOrder) ? 1 : -1);
                const availableTemplates: IdentityProviderTemplateListItemInterface[] = interpretAvailableTemplates(
                    response?.templates);

                // Add expert mode template
                availableTemplates.unshift(ExpertModeTemplate);

                setAvailableTemplates(availableTemplates);
            })
            .catch((error) => {
                handleGetIDPTemplateListError(error);
            })
            .finally(() => {
                setIDPTemplateRequestLoadingStatus(false);
            });
    };

    /**
     * Retrieve Identity Provider template.
     */
    const getTemplate = (templateId: string): void => {

        getIdentityProviderTemplate(templateId)
            .then((response) => {
                setSelectedTemplate(response as IdentityProviderTemplateListItemInterface);
            })
            .catch((error) => {
                handleGetIDPTemplateAPICallError(error);
            });
    };

    /**
     *  Get Identity Provider templates.
     */
    useEffect(() => {
        getTemplateList();
    }, []);

    /**
     * Handles back button click.
     */
    const handleBackButtonClick = (): void => {
        if (availableAuthenticators) {
            dispatch(setAvailableAuthenticatorsMeta(undefined));
        }
        history.push(AppConstants.getPaths().get("IDP"));
    };

    /**
     * Handles template selection.
     *
     * @param {React.SyntheticEvent} e - Click event.
     * @param {string} id - Id of the template.
     */
    const handleTemplateSelection = (e: SyntheticEvent, { id }: { id: string }): void => {
        if (id === "expert-mode") {
            setSelectedTemplate(ExpertModeTemplate);
            setSelectedTemplateWithUniqueName({
                ...ExpertModeTemplate,
                idp: {
                    ...selectedTemplate?.idp,
                    name: ""
                }
            });

            setShowWizard(true);
        } else {
            getTemplate(id);
        }
    };

    const getPossibleListOfDuplicateIdps = (idpName: string) => {
        getIdentityProviderList(null, null, "name eq " + idpName).then(
            (response: IdentityProviderListResponseInterface) => {
            setPossibleListOfDuplicateIdps( response?.totalResults ? response?.identityProviders?.map(
                eachIdp => eachIdp.name) : []);
        });
    };

    /**
     * Called when template is selected.
     */
    useEffect(() => {
        if (!selectedTemplate || !selectedTemplate?.idp?.name) {
            return;
        }
        getPossibleListOfDuplicateIdps(selectedTemplate?.idp?.name);
    }, [selectedTemplate]);

    /**
     * Generate the next unique name by appending 1-based index number to the provided initial value.
     *
     * @param initialIdpName Initial value for the IdP name.
     * @param idpList The list of available IdPs names.
     * @return A unique name from the provided list of names.
     */
    const generateUniqueIdpName = (initialIdpName: string, idpList: string[]): string => {
        let idpName = initialIdpName;
        for (let i = 2; ; i++) {
            if (!idpList?.includes(idpName)) {
                break;
            }
            idpName = initialIdpName + i;
        }
        return idpName;
    };

    /**
     * Called when possibleListOfDuplicateIdps is changed.
     */
    useEffect(() => {
        if (!possibleListOfDuplicateIdps) {
            return;
        }

        setSelectedTemplateWithUniqueName({
            ...selectedTemplate,
            idp: {
                ...selectedTemplate?.idp,
                name: generateUniqueIdpName(selectedTemplate?.idp?.name, possibleListOfDuplicateIdps)
            }
        });

        setShowWizard(true);
    }, [possibleListOfDuplicateIdps]);

    /**
     * Handles help panel template doc change event.
     *
     * @param template - Selected template.
     */
    const handleHelpPanelSelectedTemplate = (template: any) => {
        setHelpPanelSelectedTemplateDoc(template);
    };

    const helpPanelTabs: HelpPanelTabInterface[] = [
        {
            content: (
                helpPanelSelectedTemplateDoc
                    ? (
                        <>
                            <PageHeader
                                title={ helpPanelSelectedTemplateDoc.displayName }
                                titleAs="h4"
                                backButton={ docsTabBackButtonEnabled && {
                                    onClick: () => setHelpPanelSelectedTemplateDoc(undefined),
                                    text: t("console:develop.features.idp.helpPanel.tabs.samples.content.docs.goBack")
                                } }
                                bottomMargin={ false }
                                data-testid={ `${ testId }-help-panel-docs-tab-page-header` }
                            />
                            <Divider hidden/>
                            {
                                helpPanelSelectedTemplateDoc.docs && (
                                    isHelpPanelDocContentRequestLoading
                                        ? <ContentLoader dimmer/>
                                        : (
                                            <Markdown
                                                source={ helpPanelDocContent }
                                                data-testid={ `${ testId }-help-panel-docs-tab-markdown-renderer` }
                                            />
                                        )
                                )
                            }
                        </>
                    )
                    : (
                        <>
                            <Heading as="h4">
                                { t("console:develop.features.idp.helpPanel.tabs.samples.content.docs.title") }
                            </Heading>
                            <Hint>
                                { t("console:develop.features.idp.helpPanel.tabs.samples.content.docs.hint") }
                            </Hint>
                            <Divider hidden/>

                            <Grid>
                                <Grid.Row columns={ 4 }>
                                    {
                                        templateDocs && templateDocs.map((sample, index) => (
                                            <Grid.Column key={ index }>
                                                <SelectionCard
                                                    size="auto"
                                                    header={ sample.displayName }
                                                    image={ getIdPTemplateDocsIcons()[ sample.image ] }
                                                    imageSize="mini"
                                                    spaced="bottom"
                                                    onClick={ () => handleHelpPanelSelectedTemplate(sample) }
                                                    data-testid={ `${ testId }-help-panel-docs-tab-selection-card` }
                                                />
                                            </Grid.Column>
                                        ))
                                    }
                                </Grid.Row>
                            </Grid>
                        </>
                    )
            ),
            heading: t("common:docs"),
            hidden: !templateDocs || (templateDocs instanceof Array && templateDocs.length < 1),
            icon: {
                icon: getHelpPanelIcons().tabs.docs
            }
        }
    ];

    return (
        <HelpPanelLayout
            sidebarDirection="right"
            sidebarMiniEnabled={ true }
            tabs={ helpPanelTabs }
            onHelpPanelPinToggle={ () => HelpPanelUtils.togglePanelPin() }
            isPinned={ HelpPanelUtils.isPanelPinned() }
            icons={ {
                close: getHelpPanelActionIcons().close,
                pin: getHelpPanelActionIcons().pin
            } }
            sidebarToggleTooltip={ t("console:develop.features.helpPanel.actions.open") }
            pinButtonTooltip={ t("console:develop.features.helpPanel.actions.pin") }
            unpinButtonTooltip={ t("console:develop.features.helpPanel.actions.unPin") }
        >
            <PageLayout
                title={ t("console:develop.pages.idpTemplate.title") }
                contentTopMargin={ true }
                description={ t("console:develop.pages.idpTemplate.subTitle") }
                backButton={ {
                    "data-testid": `${ testId }-page-back-button`,
                    onClick: handleBackButtonClick,
                    text: t("console:develop.pages.idpTemplate.backButton")
                } }
                titleTextAlign="left"
                bottomMargin={ false }
                data-testid={ `${ testId }-page-layout` }
                showBottomDivider
            >
                {
                    (availableTemplates && !isIDPTemplateRequestLoading)
                        ? (
                            <div className="quick-start-templates">
                                <TemplateGrid<IdentityProviderTemplateListItemInterface>
                                    type="idp"
                                    templates={ availableTemplates.filter((template) => template.id !== "expert-mode") }
                                    templateIcons={ getIdPIcons() }
                                    templateIconOptions={ {
                                        fill: "primary"
                                    } }
                                    templateIconSize="tiny"
                                    showTags={ true }
                                    tagsKey="services"
                                    tagsAs="label"
                                    heading={ t("console:develop.features.idp.templates.quickSetup.heading") }
                                    subHeading={ t("console:develop.features.idp.templates.quickSetup.subHeading") }
                                    onTemplateSelect={ handleTemplateSelection }
                                    paginate={ true }
                                    paginationLimit={ 5 }
                                    paginationOptions={ {
                                        showLessButtonLabel: t("common:showLess"),
                                        showMoreButtonLabel: t("common:showMore")
                                    } }
                                    emptyPlaceholder={ (
                                        <EmptyPlaceholder
                                            image={ getEmptyPlaceholderIllustrations().newList }
                                            imageSize="tiny"
                                            title={ t("console:develop.features.templates.emptyPlaceholder.title") }
                                            subtitle={
                                                [ t("console:develop.features.templates.emptyPlaceholder.subtitles") ]
                                            }
                                        />
                                    ) }
                                    tagsSectionTitle={ t("common:services") }
                                    data-testid={ `${ testId }-quick-start-template-grid` }
                                />
                            </div>
                        )
                        : <ContentLoader dimmer/>
                }
                <Divider hidden/>
                <div className="custom-templates">
                    <TemplateGrid<IdentityProviderTemplateListItemInterface>
                        type="idp"
                        templates={ [ ExpertModeTemplate ] }
                        templateIcons={ getIdPIcons() }
                        templateIconOptions={ {
                            fill: "primary"
                        } }
                        templateIconSize="tiny"
                        heading={ t("console:develop.features.idp.templates.manualSetup.heading") }
                        subHeading={ t("console:develop.features.idp.templates.manualSetup.subHeading") }
                        onTemplateSelect={ handleTemplateSelection }
                        paginate={ true }
                        paginationLimit={ 5 }
                        paginationOptions={ {
                            showLessButtonLabel: t("common:showLess"),
                            showMoreButtonLabel: t("common:showMore")
                        } }
                        emptyPlaceholder={ (
                            <EmptyPlaceholder
                                image={ getEmptyPlaceholderIllustrations().newList }
                                imageSize="tiny"
                                title={ t("console:develop.features.templates.emptyPlaceholder.title") }
                                subtitle={ [ t("console:develop.features.templates.emptyPlaceholder.subtitles") ] }
                            />
                        ) }
                        tagsSectionTitle={ t("common:services") }
                        data-testid={ `${ testId }-manual-setup-template-grid` }
                    />
                </div>
                { showWizard && (
                    <IdentityProviderCreateWizard
                        title={ selectedTemplateWithUniqueName?.name }
                        subTitle={ selectedTemplateWithUniqueName?.description }
                        closeWizard={ () => {
                            setSelectedTemplateWithUniqueName(undefined);
                            setSelectedTemplate(undefined);
                            setShowWizard(false);
                        } }
                        template={ selectedTemplateWithUniqueName?.idp }
                    />
                ) }
            </PageLayout>
        </HelpPanelLayout>
    );
};

/**
 * Default props for the component.
 */
IdentityProviderTemplateSelectPage.defaultProps = {
    "data-testid": "idp-templates"
};

/**
 * A default export was added to support React.lazy.
 * TODO: Change this to a named export once react starts supporting named exports for code splitting.
 * @see {@link https://reactjs.org/docs/code-splitting.html#reactlazy}
 */
export default IdentityProviderTemplateSelectPage;<|MERGE_RESOLUTION|>--- conflicted
+++ resolved
@@ -184,24 +184,14 @@
             switch (serviceIdentifier) {
                 case SupportedServices.AUTHENTICATION:
                     return {
-<<<<<<< HEAD
                         displayName: t("console:develop.pages.idpTemplate.supportServices.authenticationDisplayName"),
-                        logo: IdPCapabilityIcons[SupportedServices.AUTHENTICATION],
-=======
-                        displayName: t("devPortal:pages.idpTemplate.supportServices.authenticationDisplayName"),
                         logo: getIdPCapabilityIcons()[SupportedServices.AUTHENTICATION],
->>>>>>> 5939873c
                         name: SupportedServices.AUTHENTICATION
                     };
                 case SupportedServices.PROVISIONING:
                     return {
-<<<<<<< HEAD
                         displayName: t("console:develop.pages.idpTemplate.supportServices.provisioningDisplayName"),
-                        logo: IdPCapabilityIcons[SupportedServices.PROVISIONING],
-=======
-                        displayName: t("devPortal:pages.idpTemplate.supportServices.provisioningDisplayName"),
                         logo: getIdPCapabilityIcons()[SupportedServices.PROVISIONING],
->>>>>>> 5939873c
                         name: SupportedServices.PROVISIONING
                     };
             }
