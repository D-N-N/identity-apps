/**
 * Copyright (c) 2020, WSO2 LLC. (https://www.wso2.com). All Rights Reserved.
 *
 * WSO2 LLC. licenses this file to you under the Apache License,
 * Version 2.0 (the "License"); you may not use this file except
 * in compliance with the License.
 * You may obtain a copy of the License at
 *
 *     http://www.apache.org/licenses/LICENSE-2.0
 *
 * Unless required by applicable law or agreed to in writing,
 * software distributed under the License is distributed on an
 * "AS IS" BASIS, WITHOUT WARRANTIES OR CONDITIONS OF ANY
 * KIND, either express or implied. See the License for the
 * specific language governing permissions and limitations
 * under the License.
 */

import { TestableComponentInterface } from "@wso2is/core/models";
import { ContentLoader, EmphasizedSegment, ResourceTab } from "@wso2is/react-components";
import React, {
    FunctionComponent,
    ReactElement,
    useEffect,
    useState
} from "react";
import { TabProps } from "semantic-ui-react";
import {
    AdvanceSettings,
    AttributeSettings,
    AuthenticatorSettings,
    ConnectedApps,
    GeneralSettings,
    OutboundProvisioningSettings
} from "./settings";
import { JITProvisioningSettings } from "./settings/jit-provisioning-settings";
import { ComponentExtensionPlaceholder, identityProviderConfig } from "../../../extensions";
import { IdentityProviderManagementConstants } from "../constants";
import {
    IdentityProviderAdvanceInterface,
    IdentityProviderInterface,
    IdentityProviderTabTypes,
    IdentityProviderTemplateInterface
} from "../models";

/**
 * Proptypes for the idp edit component.
 */
interface EditIdentityProviderPropsInterface extends TestableComponentInterface {
    /**
     * Editing idp.
     */
    identityProvider: IdentityProviderInterface;
    /**
     * Is the data still loading.
     */
    isLoading?: boolean;
    /**
     * Callback to be triggered after deleting the idp.
     */
    onDelete: () => void;
    /**
     * Callback to update the idp details.
     */
    onUpdate: (id: string) => void;
    /**
 * Check if IDP is Google
 */
    isGoogle: boolean;
    /**
     * Check if the requesting IDP is enterprise
     * with SAML and OIDC protocols.
     */
    isEnterprise?: boolean | undefined;
    isOidc: boolean | undefined;
    isSaml: boolean | undefined;
    /**
     * IDP template.
     */
    template: IdentityProviderTemplateInterface;
    /**
     * Callback to see if tab extensions are available
     */
    isTabExtensionsAvailable: (isAvailable: boolean) => void;
    /**
     * Type of IDP.
     * @see {@link IdentityProviderManagementConstants } Use one of `IDP_TEMPLATE_IDS`.
     */
    type: string;
    /**
    * Specifies if the component should only be read-only.
    */
    isReadOnly: boolean;
}

/**
 * Identity Provider edit component.
 *
 * @param props - Props injected to the component.
<<<<<<< HEAD
 * @returns ReactElement
=======
 * @returns React Element
>>>>>>> 784e1a09
 */
export const EditIdentityProvider: FunctionComponent<EditIdentityProviderPropsInterface> = (
    props: EditIdentityProviderPropsInterface
): ReactElement => {

    const {
        identityProvider,
        isLoading,
        isSaml,
        isOidc,
        onDelete,
        onUpdate,
        template,
        isTabExtensionsAvailable,
        type,
        isReadOnly,
        [ "data-testid" ]: testId
    } = props;

    const [ tabPaneExtensions, setTabPaneExtensions ] = useState<any>(undefined);
    const [ defaultActiveIndex, setDefaultActiveIndex ] = useState<any>(0);

    const isOrganizationEnterpriseAuthenticator = identityProvider.federatedAuthenticators
        .defaultAuthenticatorId === IdentityProviderManagementConstants.ORGANIZATION_ENTERPRISE_AUTHENTICATOR_ID;

    const urlSearchParams: URLSearchParams = new URLSearchParams(location.search);

    const idpAdvanceConfig: IdentityProviderAdvanceInterface = {
        alias: identityProvider.alias,
        certificate: identityProvider.certificate,
        homeRealmIdentifier: identityProvider.homeRealmIdentifier,
        isFederationHub: identityProvider.isFederationHub
    };

    const Loader = (): ReactElement => (
        <EmphasizedSegment padded>
            <ContentLoader inline="centered" active/>
        </EmphasizedSegment>
    );

    const GeneralIdentityProviderSettingsTabPane = (): ReactElement => (
        <ResourceTab.Pane controlledSegmentation>
            <GeneralSettings
                hideIdPLogoEditField={
                    identityProviderConfig
                        .utils
                        ?.hideLogoInputFieldInIdPGeneralSettingsForm(
                            identityProvider?.federatedAuthenticators?.defaultAuthenticatorId
                        )
                }
                isSaml={ isSaml }
                isOidc={ isOidc }
                editingIDP={ identityProvider }
                description={ identityProvider.description }
                isEnabled={ identityProvider.isEnabled }
                imageUrl={ identityProvider.image }
                name={ identityProvider.name }
                isLoading={ isLoading }
                onDelete={ onDelete }
                onUpdate={ onUpdate }
                data-testid={ `${ testId }-general-settings` }
                isReadOnly = { isReadOnly }
                loader={ Loader }
            />
        </ResourceTab.Pane>
    );

    const AttributeSettingsTabPane = (): ReactElement => (
        <ResourceTab.Pane controlledSegmentation>
            <AttributeSettings
                idpId={ identityProvider.id }
                initialClaims={ identityProvider.claims }
                initialRoleMappings={ identityProvider.roles.mappings }
                isLoading={ isLoading }
                onUpdate={ onUpdate }
                hideIdentityClaimAttributes={
                    /*identity claim attributes are disabled for saml*/
                    isSaml && identityProviderConfig.utils.hideIdentityClaimAttributes(
                        identityProvider.federatedAuthenticators.defaultAuthenticatorId
                    )
                }
                isRoleMappingsEnabled={
                    isSaml || identityProviderConfig.utils.isRoleMappingsEnabled(
                        identityProvider.federatedAuthenticators.defaultAuthenticatorId
                    )
                }
                data-testid={ `${ testId }-attribute-settings` }
                provisioningAttributesEnabled={
                    isSaml || identityProviderConfig.utils.isProvisioningAttributesEnabled(
                        identityProvider.federatedAuthenticators.defaultAuthenticatorId
                    )
                }
                isReadOnly={ isReadOnly }
                loader={ Loader }
                isSaml={ isSaml }
            />
        </ResourceTab.Pane>
    );

    const AuthenticatorSettingsTabPane = (): ReactElement => (
        <ResourceTab.Pane controlledSegmentation>
            <AuthenticatorSettings
                identityProvider={ identityProvider }
                isLoading={ isLoading }
                onUpdate={ onUpdate }
                data-testid={ `${ testId }-authenticator-settings` }
                isReadOnly={ isReadOnly }
                loader={ Loader }
            />
        </ResourceTab.Pane>
    );

    const OutboundProvisioningSettingsTabPane = (): ReactElement => (
        <ResourceTab.Pane controlledSegmentation>
            <OutboundProvisioningSettings
                identityProvider={ identityProvider }
                outboundConnectors={ identityProvider.provisioning?.outboundConnectors }
                isLoading={ isLoading }
                onUpdate={ onUpdate }
                data-testid={ `${ testId }-outbound-provisioning-settings` }
                isReadOnly={ isReadOnly }
                loader={ Loader }
            />
        </ResourceTab.Pane>
    );

    const JITProvisioningSettingsTabPane = (): ReactElement => (
        <ResourceTab.Pane controlledSegmentation>
            <JITProvisioningSettings
                idpId={ identityProvider.id }
                jitProvisioningConfigurations={ identityProvider.provisioning?.jit }
                isLoading={ isLoading }
                onUpdate={ onUpdate }
                data-testid={ `${ testId }-jit-provisioning-settings` }
                isReadOnly={ isReadOnly }
                loader={ Loader }
            />
        </ResourceTab.Pane>
    );

    const AdvancedSettingsTabPane = (): ReactElement => (
        <ResourceTab.Pane controlledSegmentation>
            <AdvanceSettings
                editingIDP={ identityProvider }
                advancedConfigurations={ idpAdvanceConfig }
                onUpdate={ onUpdate }
                data-testid={ `${ testId }-advance-settings` }
                isReadOnly={ isReadOnly }
                isLoading={ isLoading }
                loader={ Loader }
            />
        </ResourceTab.Pane>
    );

    const ConnectedAppsTabPane = (): ReactElement => (
        <ResourceTab.Pane controlledSegmentation>
            <ConnectedApps
                editingIDP={ identityProvider }
                isReadOnly={ isReadOnly }
                isLoading={ isLoading }
                loader={ Loader }
                data-testid={ `${ testId }-connected-apps-settings` }
            />
        </ResourceTab.Pane>
    );

    useEffect(() => {
        if (tabPaneExtensions) {
            return;
        }

        if (!template?.content?.quickStart || !identityProvider?.id) {
            return;
        }

        const extensions: any[] = ComponentExtensionPlaceholder({
            component: "identityProvider",
            props: {
                content: template.content.quickStart,
                identityProvider: identityProvider,
                template: template
            },
            subComponent: "edit",
            type: "tab"
        });

        if (Array.isArray(extensions) && extensions.length > 0) {
            isTabExtensionsAvailable(true);
            if (!urlSearchParams.get(IdentityProviderManagementConstants.IDP_STATE_URL_SEARCH_PARAM_KEY)) {
                setDefaultActiveIndex(1);
            }
        }

        setTabPaneExtensions(extensions);
    }, [
        template,
        tabPaneExtensions,
        identityProvider
    ]);

    const getPanes = () => {
        const panes = [];

        if (tabPaneExtensions && tabPaneExtensions.length > 0) {
            panes.push(...tabPaneExtensions);
        }

        panes.push({
            menuItem: "General",
            render: GeneralIdentityProviderSettingsTabPane
        });

        !isOrganizationEnterpriseAuthenticator && panes.push({
            menuItem: "Settings",
            render: AuthenticatorSettingsTabPane
        });

        /**
         * If the protocol is SAML and if the feature is enabled in
         * configuration level we can show the attributes section.
         * {@link identityProviderConfig} contains the configuration
         * to enable or disable this via extensions. Please refer
         * {@link apps/console/src/extensions#} configs folder and
<<<<<<< HEAD
         * models folder for types. 'identity-provider.ts'
=======
         * models folder for types. identity-provider.ts
>>>>>>> 784e1a09
         */
        const attributesForSamlEnabled = isSaml && identityProviderConfig.editIdentityProvider.attributesSettings;

        // Evaluate whether to Show/Hide `Attributes`.
        if ((attributesForSamlEnabled || shouldShowAttributeSettings(type))
            && !isOrganizationEnterpriseAuthenticator) {
            panes.push({
                menuItem: "Attributes",
                render: AttributeSettingsTabPane
            });
        }

        if (identityProviderConfig.editIdentityProvider.showOutboundProvisioning
            && !isOrganizationEnterpriseAuthenticator ) {
            panes.push({
                menuItem: "Outbound Provisioning",
                render: OutboundProvisioningSettingsTabPane
            });
        }

        if (identityProviderConfig.editIdentityProvider.showJitProvisioning
            && !isOrganizationEnterpriseAuthenticator) {
            panes.push({
                menuItem: identityProviderConfig.jitProvisioningSettings?.menuItemName,
                render: JITProvisioningSettingsTabPane
            });
        }

        if (identityProviderConfig.editIdentityProvider.showAdvancedSettings
            && !isOrganizationEnterpriseAuthenticator) {
            panes.push({
                menuItem: "Advanced",
                render: AdvancedSettingsTabPane
            });
        }

        panes.push({
            menuItem: "Connected Apps",
            render: ConnectedAppsTabPane
        });

        return panes;
    };

    /**
     * Evaluate internally whether to show/hide `Attributes` tab.
     *
     * @param type - IDP Type.
     *
<<<<<<< HEAD
     * @returns boolean
=======
     * @returns Boolean value 
>>>>>>> 784e1a09
     */
    const shouldShowAttributeSettings = (type: string): boolean => {

        const isTabEnabledInExtensions: boolean | undefined = identityProviderConfig
            .editIdentityProvider
            .isTabEnabledForIdP(type, IdentityProviderTabTypes.USER_ATTRIBUTES);

        return isTabEnabledInExtensions !== undefined
            ? isTabEnabledInExtensions
            : true;
    };

    if (!identityProvider || isLoading) {
        return <Loader />;
    }

    return (
        <ResourceTab
            data-testid={ `${ testId }-resource-tabs` }
            panes={ getPanes() }
            defaultActiveIndex={ defaultActiveIndex }
            onTabChange={ (e, data: TabProps ) => {
                setDefaultActiveIndex(data.activeIndex);
            } }
        />
    );
};

/**
 * Default proptypes for the IDP edit component.
 */
EditIdentityProvider.defaultProps = {
    "data-testid": "idp-edit"
};<|MERGE_RESOLUTION|>--- conflicted
+++ resolved
@@ -97,11 +97,7 @@
  * Identity Provider edit component.
  *
  * @param props - Props injected to the component.
-<<<<<<< HEAD
- * @returns ReactElement
-=======
  * @returns React Element
->>>>>>> 784e1a09
  */
 export const EditIdentityProvider: FunctionComponent<EditIdentityProviderPropsInterface> = (
     props: EditIdentityProviderPropsInterface
@@ -325,11 +321,7 @@
          * {@link identityProviderConfig} contains the configuration
          * to enable or disable this via extensions. Please refer
          * {@link apps/console/src/extensions#} configs folder and
-<<<<<<< HEAD
-         * models folder for types. 'identity-provider.ts'
-=======
          * models folder for types. identity-provider.ts
->>>>>>> 784e1a09
          */
         const attributesForSamlEnabled = isSaml && identityProviderConfig.editIdentityProvider.attributesSettings;
 
@@ -379,11 +371,7 @@
      *
      * @param type - IDP Type.
      *
-<<<<<<< HEAD
-     * @returns boolean
-=======
      * @returns Boolean value 
->>>>>>> 784e1a09
      */
     const shouldShowAttributeSettings = (type: string): boolean => {
 
