/**
 * Copyright (c) 2020, WSO2 Inc. (http://www.wso2.org) All Rights Reserved.
 *
 * WSO2 Inc. licenses this file to you under the Apache License,
 * Version 2.0 (the "License"); you may not use this file except
 * in compliance with the License.
 * You may obtain a copy of the License at
 *
 *     http://www.apache.org/licenses/LICENSE-2.0
 *
 * Unless required by applicable law or agreed to in writing,
 * software distributed under the License is distributed on an
 * "AS IS" BASIS, WITHOUT WARRANTIES OR CONDITIONS OF ANY
 * KIND, either express or implied. See the License for the
 * specific language governing permissions and limitations
 * under the License.
 */

import { AccessControlConstants, Show } from "@wso2is/access-control";
import { AlertLevels, RoleListInterface, RolesInterface, TestableComponentInterface } from "@wso2is/core/models";
import { addAlert } from "@wso2is/core/store";
import { Heading, Hint } from "@wso2is/react-components";
import filter from "lodash-es/filter";
import isEmpty from "lodash-es/isEmpty";
import isEqual from "lodash-es/isEqual";
import React, { FunctionComponent, useEffect, useState } from "react";
import { useTranslation } from "react-i18next";
import { useDispatch, useSelector } from "react-redux";
import { Button, DropdownItemProps, Form, Grid, Icon, Label, Popup } from "semantic-ui-react";
<<<<<<< HEAD
import { getRolesList } from "../../../../roles/api";
=======
import { AppState } from "../../../../core";
import { getOrganizationRoles } from "../../../../organizations/api";
import { OrganizationResponseInterface } from "../../../../organizations/models";
import { OrganizationUtils } from "../../../../organizations/utils";
>>>>>>> 92c88cb4
import { updateIDPRoleMappings } from "../../../api";
import { IdentityProviderRolesInterface } from "../../../models";
import { handleGetRoleListError, handleUpdateIDPRoleMappingsError } from "../../utils";

interface OutboundProvisioningRolesPropsInterface extends TestableComponentInterface {
    idpId: string;
    idpRoles: IdentityProviderRolesInterface;
    isReadOnly?: boolean;
    onUpdate: (id: string) => void;
}

export const OutboundProvisioningRoles: FunctionComponent<OutboundProvisioningRolesPropsInterface> = (
    props: OutboundProvisioningRolesPropsInterface) => {

    const {
        idpId,
        idpRoles,
        isReadOnly,
        onUpdate,
        [ "data-testid" ]: testId
    } = props;

    const [ selectedRole, setSelectedRole ] = useState<string>(undefined);
    const [ selectedRoles, setSelectedRoles ] = useState<string[]>(undefined);
    const [ roleList, setRoleList ] = useState<RolesInterface[]>(undefined);
    const [ isSubmitting, setIsSubmitting ] = useState<boolean>(false);

    const dispatch = useDispatch();

    const { t } = useTranslation();

    const handleRoleAdd = (event) => {
        event.preventDefault();
        if (isEmpty(selectedRole)) {
            return;
        }
        if (isEmpty(selectedRoles.find(role => role === selectedRole))) {
            setSelectedRoles([ ...selectedRoles, selectedRole ]);
        }
        setSelectedRole("");
    };

    const handleRoleRemove = (removingRole: string) => {
        if (isEmpty(removingRole)) {
            return;
        }
        setSelectedRoles(filter(selectedRoles, role => !isEqual(removingRole, role)));
    };

    useEffect(() => {
        if (!OrganizationUtils.isCurrentOrganizationRoot()) {
            return;
        }

        getRolesList(null)
            .then((response) => {
                if (response.status === 200) {
                    const allRole: RoleListInterface = response.data;

                    setRoleList(allRole?.Resources?.filter((role) => {
                        return !(role.displayName
                            .includes("Application/") || role.displayName.includes("Internal/"));
                    }));
                }
            })
            .catch((error) => {
                handleGetRoleListError(error);
            });
        setSelectedRoles(idpRoles.outboundProvisioningRoles === undefined ? [] :
            idpRoles.outboundProvisioningRoles);
    }, []);

    const handleOutboundProvisioningRoleMapping = (outboundProvisioningRoles: string[]) => {
        setIsSubmitting(true);

        updateIDPRoleMappings(idpId, {
            ...idpRoles,
            outboundProvisioningRoles: outboundProvisioningRoles
        }
        ).then(() => {
            dispatch(addAlert(
                {
                    description: t("console:develop.features.authenticationProvider." +
                        "notifications.updateIDPRoleMappings." +
                        "success.description"),
                    level: AlertLevels.SUCCESS,
                    message: t("console:develop.features.authenticationProvider." +
                        "notifications.updateIDPRoleMappings.success.message")
                }
            ));
            onUpdate(idpId);
        }).catch(error => {
            handleUpdateIDPRoleMappingsError(error);
        }).finally(() => {
            setIsSubmitting(false);
        });
    };

    return (
        <Grid>
            <Grid.Row>
                <Grid.Column width={ 8 }>
                    <Heading as="h5">
                        { t("console:develop.features.authenticationProvider.forms.outboundProvisioningRoles"
                            + ".heading") }
                    </Heading>
                </Grid.Column>
            </Grid.Row>

            <Grid.Row>
                <Grid.Column width={ 8 }>
                    <Form className="outbound-provisioning-roles role-select-dropdown">
                        <Form.Select
                            options={ roleList?.map((role) => {
                                return {
                                    key: role.id,
                                    text: role.displayName,
                                    value: role.displayName
                                } as DropdownItemProps;
                            }) }
                            value={ selectedRole }
                            placeholder={ t("console:develop.features.authenticationProvider" +
                                ".forms.outboundProvisioningRoles" +
                                ".placeHolder") }
                            onChange={
                                (event, data) => {
                                    if (isEmpty(data?.value?.toString())) {
                                        return;
                                    }
                                    setSelectedRole(data.value.toString());
                                }
                            }
                            search
                            label={ t("console:develop.features.authenticationProvider.forms." +
                                "outboundProvisioningRoles.label") }
                            data-testid={ `${ testId }-role-select-dropdown` }
                            readOnly={ isReadOnly }
                        />
                        <Popup
                            trigger={
                                (
                                    <Show when={ AccessControlConstants.IDP_EDIT }>
                                        <Button
                                            onClick={ (e) => handleRoleAdd(e) }
                                            icon="add"
                                            type="button"
                                            disabled={ false }
                                            className="inline"
                                        />
                                    </Show>
                                )
                            }
                            position="top center"
                            content={ t("console:develop.features.authenticationProvider.forms." +
                                "outboundProvisioningRoles.popup.content") }
                            inverted
                            data-testid={ `${ testId }-add-button` }
                        />
                    </Form>
                    <Hint>
                        { t("console:develop.features.authenticationProvider.forms.outboundProvisioningRoles.hint") }
                    </Hint>

                    {
                        selectedRoles && selectedRoles?.map((selectedRole, index) => {
                            return (
                                <Show key={ index } when={ AccessControlConstants.IDP_EDIT }>
                                    <Label>
                                        { selectedRole }
                                        <Icon
                                            name="delete"
                                            onClick={ () => handleRoleRemove(selectedRole) }
                                            data-testid={ `${ testId }-delete-button` }
                                        />
                                    </Label>
                                </Show>
                            );
                        })
                    }
                </Grid.Column>
            </Grid.Row>
            <Grid.Row>
                <Grid.Column width={ 8 }>
                    <Show when={ AccessControlConstants.IDP_EDIT }>
                        <Button
                            primary
                            size="small"
                            loading={ isSubmitting }
                            disabled={ isSubmitting }
                            onClick={ () => {
                                if (selectedRoles === undefined) {
                                    return;
                                }
                                handleOutboundProvisioningRoleMapping(selectedRoles);
                            } }
                            data-testid={ `${ testId }-update-button` }
                        >
                            { t("common:update") }
                        </Button>
                    </Show>
                </Grid.Column>
            </Grid.Row>
        </Grid>
    );
};

/**
 * Default proptypes for the IDP outbound provisioning roles component.
 */
OutboundProvisioningRoles.defaultProps = {
    "data-testid": "idp-edit-outbound-provisioning-settings-roles"
};<|MERGE_RESOLUTION|>--- conflicted
+++ resolved
@@ -27,14 +27,11 @@
 import { useTranslation } from "react-i18next";
 import { useDispatch, useSelector } from "react-redux";
 import { Button, DropdownItemProps, Form, Grid, Icon, Label, Popup } from "semantic-ui-react";
-<<<<<<< HEAD
-import { getRolesList } from "../../../../roles/api";
-=======
 import { AppState } from "../../../../core";
 import { getOrganizationRoles } from "../../../../organizations/api";
 import { OrganizationResponseInterface } from "../../../../organizations/models";
 import { OrganizationUtils } from "../../../../organizations/utils";
->>>>>>> 92c88cb4
+import { getRolesList } from "../../../../roles/api";
 import { updateIDPRoleMappings } from "../../../api";
 import { IdentityProviderRolesInterface } from "../../../models";
 import { handleGetRoleListError, handleUpdateIDPRoleMappingsError } from "../../utils";
