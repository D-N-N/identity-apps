/**
 * Copyright (c) 2020, WSO2 Inc. (http://www.wso2.org) All Rights Reserved.
 *
 * WSO2 Inc. licenses this file to you under the Apache License,
 * Version 2.0 (the "License"); you may not use this file except
 * in compliance with the License.
 * You may obtain a copy of the License at
 *
 *     http://www.apache.org/licenses/LICENSE-2.0
 *
 * Unless required by applicable law or agreed to in writing,
 * software distributed under the License is distributed on an
 * "AS IS" BASIS, WITHOUT WARRANTIES OR CONDITIONS OF ANY
 * KIND, either express or implied. See the License for the
 * specific language governing permissions and limitations
 * under the License.
 */

import { AuthenticatedUserInfo } from "@asgardeo/auth-react";
import {
    AlertInterface,
    CommonAuthReducerStateInterface,
    CommonConfigReducerStateInterface,
    CommonGlobalReducerStateInterface
} from "@wso2is/core/models";
import { I18nModuleOptionsInterface, SupportedLanguagesMeta } from "@wso2is/i18n";
import { System } from "react-notification-system";
import {
    DeploymentConfigInterface,
    FeatureConfigInterface,
    ServiceResourceEndpointsInterface,
    UIConfigInterface
} from "./config";
import { PortalDocumentationStructureInterface } from "./help-panel";
import { AppViewTypes } from "./ui";
import { OrganizationInterface } from "../../organizations/models";

/**
 * Portal config reducer state interface.
 */
export type ConfigReducerStateInterface = CommonConfigReducerStateInterface<
    DeploymentConfigInterface,
    ServiceResourceEndpointsInterface,
    FeatureConfigInterface,
    I18nModuleOptionsInterface,
    UIConfigInterface>;

/**
 * Global reducer state interface.
 */
export interface GlobalReducerStateInterface extends CommonGlobalReducerStateInterface<
    AlertInterface,
    System,
    SupportedLanguagesMeta> {

    activeView: AppViewTypes;
}

/**
 * Help panel reducer state interface.
 */
export interface HelpPanelReducerStateInterface {
    activeTabIndex: number;
    docURL: string;
    docStructure: PortalDocumentationStructureInterface;
    visibility: boolean;
}

export interface AccessControlReducerStateInterface {
    isDevelopAllowed: boolean,
    isManageAllowed: boolean
}

/**
 * Organization Reducer State Interface.
 */
export interface OrganizationReducerStateInterface {
    organization?: OrganizationInterface;
<<<<<<< HEAD
=======
    getOrganizationLoading: boolean;
>>>>>>> 587f0581
}

export interface AuthReducerStateInterface extends CommonAuthReducerStateInterface, AuthenticatedUserInfo { }<|MERGE_RESOLUTION|>--- conflicted
+++ resolved
@@ -76,10 +76,7 @@
  */
 export interface OrganizationReducerStateInterface {
     organization?: OrganizationInterface;
-<<<<<<< HEAD
-=======
     getOrganizationLoading: boolean;
->>>>>>> 587f0581
 }
 
 export interface AuthReducerStateInterface extends CommonAuthReducerStateInterface, AuthenticatedUserInfo { }