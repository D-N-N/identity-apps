/**
* Copyright (c) 2020, WSO2 Inc. (http://www.wso2.org) All Rights Reserved.
*
* WSO2 Inc. licenses this file to you under the Apache License,
* Version 2.0 (the 'License'); you may not use this file except
* in compliance with the License.
* You may obtain a copy of the License at
*
*     http://www.apache.org/licenses/LICENSE-2.0
*
* Unless required by applicable law or agreed to in writing,
* software distributed under the License is distributed on an
* 'AS IS' BASIS, WITHOUT WARRANTIES OR CONDITIONS OF ANY
* KIND, either express or implied. See the License for the
* specific language governing permissions and limitations
* under the License.
*/

import { AlertLevels, Claim, TestableComponentInterface } from "@wso2is/core/models";
import { addAlert } from "@wso2is/core/store";
import { FormValue, useTrigger } from "@wso2is/forms";
import { LinkButton, PrimaryButton, Steps, useWizardAlert } from "@wso2is/react-components";
import isEmpty from "lodash/isEmpty";
import React, { FunctionComponent, ReactElement, useState } from "react";
import { useTranslation } from "react-i18next";
import { useDispatch } from "react-redux";
import { Grid, Icon, Modal } from "semantic-ui-react";
import { AppConstants } from "../../../core/constants";
import { history } from "../../../core/helpers";
import { addLocalClaim } from "../../api";
import { getAddLocalClaimWizardStepIcons } from "../../configs";
import { ClaimManagementConstants } from "../../constants";
import { BasicDetailsLocalClaims, MappedAttributes, SummaryLocalClaims } from "../wizard";

/**
 * Prop types for `AddLocalClaims` component
 */
interface AddLocalClaimsPropsInterface extends TestableComponentInterface {
    /**
     * Open the modal
     */
    open: boolean;
    /**
     * Handler to be called when the modal is closed
     */
    onClose: () => void;
    /**
     * Function to be called to initiate an update
     */
    update: () => void;
    /**
     * The base URI of the claim
     */
    claimURIBase: string;
}

/**
 * A component that lets you add a local claim
 *
 * @param {AddLocalClaimsPropsInterface} props - Props injected to the component.
 *
 * @return {React.ReactElement}
 */
export const AddLocalClaims: FunctionComponent<AddLocalClaimsPropsInterface> = (
    props: AddLocalClaimsPropsInterface
): ReactElement => {

    const {
        open,
        onClose,
        update,
        claimURIBase,
        [ "data-testid" ]: testId
    } = props;

    const [ currentWizardStep, setCurrentWizardStep ] = useState(0);
    const [ data, setData ] = useState<Claim>(null);
    const [ basicDetailsData, setBasicDetailsData ] = useState<Map<string, FormValue>>(null);
    const [ mappedAttributesData, setMappedAttributesData ] = useState<Map<string, FormValue>>(null);

    const [ firstStep, setFirstStep ] = useTrigger();
    const [ secondStep, setSecondStep ] = useTrigger();

    const dispatch = useDispatch();

    const { t } = useTranslation();

    const [ alert, setAlert, alertComponent ] = useWizardAlert();

    /**
     * Submit handler that sends the API request to add the local claim
     */
    const handleSubmit = () => {
        addLocalClaim(data)
            .then((response) => {
                dispatch(addAlert(
                    {
                        description: t("console:manage.features.claims.local.notifications." +
                            "addLocalClaim.success.description"),
                        level: AlertLevels.SUCCESS,
                        message: t("console:manage.features.claims.local.notifications." +
                            "addLocalClaim.success.message")
                    }
                ));

                // The created resource's id is sent as a location header.
                // If that's available, navigate to the edit page.
                if (!isEmpty(response.headers.location)) {
                    const location = response.headers.location;
                    const createdClaim = location.substring(location.lastIndexOf("/") + 1);

                    // Closes the modal.
                    onClose();

                    history.push({
                        pathname: AppConstants.getPaths().get("LOCAL_CLAIMS_EDIT")
                            .replace(":id", createdClaim),
                        search: ClaimManagementConstants.NEW_LOCAL_CLAIM_URL_SEARCH_PARAM
                    });

                    return;
                }

                // Fallback to listing, if the location header is not present.
                // `onClose()` closes the modal and `update()` re-fetches the list.
                // Check `LocalClaimsPage` component for the respective callback actions.
                onClose();
                update();
            }).catch((error) => {
                setAlert(
                    {
                        description: error?.description
                            || t("console:manage.features.claims.local.notifications." +
                                "addLocalClaim.genericError.description"),
                        level: AlertLevels.ERROR,
                        message: error?.message
                            || t("console:manage.features.claims.local.notifications.addLocalClaim." + 
                                "genericError.message")
                    }
                );
            });
    };

    /**
     * Handler that is called when the `Basic Details` wizard step is completed
     * @param {Claim} dataFromForm
     * @param {Map<string, FormValue>} values
     */
    const onSubmitBasicDetails = (dataFromForm: Claim, values: Map<string, FormValue>) => {
        setCurrentWizardStep(1);
        const tempData = { ...data, ...dataFromForm };
        setData(tempData);
        setBasicDetailsData(values);
    };

    /**
     * Handler that is called when the `Mapped Attributes` step of the wizard is completed
     * @param {Claim} dataFromForm
     * @param {KeyValue[]} values
     */
    const onSubmitMappedAttributes = (dataFromForm: Claim, values: Map<string, FormValue>) => {
        setCurrentWizardStep(2);
        const tempData = { ...data, ...dataFromForm };
        setData(tempData);
        setMappedAttributesData(values);
    };

    /**
     * An array of objects that contains data of each step of the wizard
     */
    const STEPS = [
        {
            content: (
                <BasicDetailsLocalClaims
                    submitState={ firstStep }
                    onSubmit={ onSubmitBasicDetails }
                    values={ basicDetailsData }
                    claimURIBase={ claimURIBase }
                    data-testid={ `${ testId }-local-claims-basic-details` }
                />
            ),
<<<<<<< HEAD
            icon: AddLocalClaimWizardStepIcons.general,
            title: t("console:manage.features.claims.local.wizard.steps.general")
=======
            icon: getAddLocalClaimWizardStepIcons().general,
            title: t("adminPortal:components.claims.local.wizard.steps.general")
>>>>>>> 5939873c
        },
        {
            content: (
                <MappedAttributes
                    submitState={ secondStep }
                    onSubmit={ onSubmitMappedAttributes }
                    values={ mappedAttributesData }
                    data-testid={ `${ testId }-mapped-attributes` }
                />
            ),
<<<<<<< HEAD
            icon: AddLocalClaimWizardStepIcons.general,
            title: t("console:manage.features.claims.local.wizard.steps.mapAttributes")
=======
            icon: getAddLocalClaimWizardStepIcons().general,
            title: t("adminPortal:components.claims.local.wizard.steps.mapAttributes")
>>>>>>> 5939873c
        },
        {
            content: (
                <SummaryLocalClaims
                    data={ data }
                    data-testid={ `${ testId }-local-claims-summary` }
                />
            ),
<<<<<<< HEAD
            icon: AddLocalClaimWizardStepIcons.general,
            title: t("console:manage.features.claims.local.wizard.steps.summary")
=======
            icon: getAddLocalClaimWizardStepIcons().general,
            title: t("adminPortal:components.claims.local.wizard.steps.summary")
>>>>>>> 5939873c

        }
    ];

    /**
     * Moves the wizard to the next step
     */
    const next = () => {
        switch (currentWizardStep) {
            case 0:
                setFirstStep();
                break;
            case 1:
                setSecondStep();
                break;
            case 2:
                handleSubmit();
                break;
        }
    };

    /**
     * Moves wizard to teh previous step
     */
    const previous = () => {
        setCurrentWizardStep(currentWizardStep - 1);
    };

    return (
        <Modal
            dimmer="blurring"
            size="small"
            className="wizard application-create-wizard"
            open={ open }
            onClose={ onClose }
            data-testid={ testId }
            closeOnDimmerClick={ false }
        >
            <Modal.Header className="wizard-header">
                { t("console:manage.features.claims.local.wizard.header") }
                {
                    basicDetailsData && basicDetailsData.get("name")
                        ? " - " + basicDetailsData.get("name")
                        : ""
                }
            </Modal.Header>
            <Modal.Content className="steps-container" data-testid={ `${ testId }-steps` }>
                <Steps.Group
                    current={ currentWizardStep }
                >
                    { STEPS.map((step, index) => (
                        <Steps.Step
                            key={ index }
                            icon={ step.icon }
                            title={ step.title }
                            data-testid={ `${ testId }-step-${ index }` }
                        />
                    )) }
                </Steps.Group>
            </Modal.Content >
            <Modal.Content className="content-container" scrolling>
                { alert && alertComponent }
                { STEPS[ currentWizardStep ].content }
            </Modal.Content>
            <Modal.Actions>
                <Grid>
                    <Grid.Row column={ 1 }>
                        <Grid.Column mobile={ 8 } tablet={ 8 } computer={ 8 }>
                            <LinkButton floated="left" onClick={ () => onClose() }>Cancel</LinkButton>
                        </Grid.Column>
                        <Grid.Column mobile={ 8 } tablet={ 8 } computer={ 8 }>
                            { currentWizardStep < STEPS.length - 1 && (
                                <PrimaryButton
                                    floated="right"
                                    onClick={ next }
                                    data-testid={ `${ testId }-next-button` }
                                >
                                    { t("common:next") } <Icon name="arrow right" />
                                </PrimaryButton>
                            ) }
                            { currentWizardStep === STEPS.length - 1 && (
                                <PrimaryButton
                                    floated="right"
                                    onClick={ next }
                                    data-testid={ `${ testId }-finish-button` }
                                >
                                    { t("common:finish") }</PrimaryButton>
                            ) }
                            { currentWizardStep > 0 && (
                                <LinkButton
                                    floated="right"
                                    onClick={ previous }
                                    data-testid={ `${ testId }-previous-button` }
                                >
                                    <Icon name="arrow left" /> { t("common:previous") }
                                </LinkButton>
                            ) }
                        </Grid.Column>
                    </Grid.Row>
                </Grid>
            </Modal.Actions>
        </Modal >
    );
};

/**
 * Default props for the component.
 */
AddLocalClaims.defaultProps = {
    "data-testid": "add-local-claims-wizard"
};<|MERGE_RESOLUTION|>--- conflicted
+++ resolved
@@ -179,13 +179,8 @@
                     data-testid={ `${ testId }-local-claims-basic-details` }
                 />
             ),
-<<<<<<< HEAD
-            icon: AddLocalClaimWizardStepIcons.general,
+            icon: getAddLocalClaimWizardStepIcons().general,
             title: t("console:manage.features.claims.local.wizard.steps.general")
-=======
-            icon: getAddLocalClaimWizardStepIcons().general,
-            title: t("adminPortal:components.claims.local.wizard.steps.general")
->>>>>>> 5939873c
         },
         {
             content: (
@@ -196,13 +191,8 @@
                     data-testid={ `${ testId }-mapped-attributes` }
                 />
             ),
-<<<<<<< HEAD
-            icon: AddLocalClaimWizardStepIcons.general,
+            icon: getAddLocalClaimWizardStepIcons().general,
             title: t("console:manage.features.claims.local.wizard.steps.mapAttributes")
-=======
-            icon: getAddLocalClaimWizardStepIcons().general,
-            title: t("adminPortal:components.claims.local.wizard.steps.mapAttributes")
->>>>>>> 5939873c
         },
         {
             content: (
@@ -211,13 +201,8 @@
                     data-testid={ `${ testId }-local-claims-summary` }
                 />
             ),
-<<<<<<< HEAD
-            icon: AddLocalClaimWizardStepIcons.general,
+            icon: getAddLocalClaimWizardStepIcons().general,
             title: t("console:manage.features.claims.local.wizard.steps.summary")
-=======
-            icon: getAddLocalClaimWizardStepIcons().general,
-            title: t("adminPortal:components.claims.local.wizard.steps.summary")
->>>>>>> 5939873c
 
         }
     ];
