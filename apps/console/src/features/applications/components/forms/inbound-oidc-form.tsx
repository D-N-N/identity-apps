--- conflicted
+++ resolved
@@ -589,11 +589,7 @@
                                     );
                                 }
 
-<<<<<<< HEAD
-                                if (!isHttpUrl && !isHttpsUrl) {
-=======
                                 if (!URLUtils.isHttpsOrHttpUrl(value)) {
->>>>>>> bb7e5941
                                     label = (
                                         <Label basic color="orange" className="mt-2">
                                             { t("console:common.validations.unrecognizedURL.description") }
