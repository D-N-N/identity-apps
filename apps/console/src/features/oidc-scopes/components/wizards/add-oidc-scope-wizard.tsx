/**
 * Copyright (c) 2020, WSO2 Inc. (http://www.wso2.org) All Rights Reserved.
 *
 * WSO2 Inc. licenses this file to you under the Apache License,
 * Version 2.0 (the "License"); you may not use this file except
 * in compliance with the License.
 * You may obtain a copy of the License at
 *
 *     http://www.apache.org/licenses/LICENSE-2.0
 *
 * Unless required by applicable law or agreed to in writing,
 * software distributed under the License is distributed on an
 * "AS IS" BASIS, WITHOUT WARRANTIES OR CONDITIONS OF ANY
 * KIND, either express or implied. See the License for the
 * specific language governing permissions and limitations
 * under the License.
 */

import { getAllExternalClaims } from "@wso2is/core/api";
import { AlertLevels, ExternalClaim, TestableComponentInterface } from "@wso2is/core/models";
import { addAlert } from "@wso2is/core/store";
import { useTrigger } from "@wso2is/forms";
import { Heading, LinkButton, PrimaryButton, Steps, useWizardAlert } from "@wso2is/react-components";
import React, { FunctionComponent, ReactElement, useEffect, useState } from "react";
import { useTranslation } from "react-i18next";
import { useDispatch } from "react-redux";
import { Grid, Icon, Modal } from "semantic-ui-react";
import { AddOIDCScopeForm } from "./add-oidc-scope-form";
import { OIDCScopeAttributesList } from "./oidc-scope-attribute-list";
import { createOIDCScope } from "../../api";
import { getOIDCScopeWizardStepIcons } from "../../configs";
import { OIDCScopesManagementConstants } from "../../constants";
import { OIDCScopesListInterface } from "../../models";

/**
 * Interface for the wizard state.
 */
interface WizardStateInterface {
    [ key: string ]: any;
}

/**
 * Enum for wizard steps form types.
 * @readonly
 * @enum {string}
 */
enum WizardStepsFormTypes {
    BASIC_DETAILS = "BasicDetails",
    CLAIM_LIST= "ClaimList"
}

/**
 * Interface for the OIDC scope create wizard props.
 */
interface OIDCScopeCreateWizardPropsInterface extends TestableComponentInterface {
    closeWizard: () => void;
    currentStep?: number;
    onUpdate: () => void;
}

/**
 * OIDC scope create wizard component.
 *
 * @param {OIDCScopeCreateWizardPropsInterface} props - Props injected to the component.
 * @return {ReactElement}
 */
export const OIDCScopeCreateWizard: FunctionComponent<OIDCScopeCreateWizardPropsInterface> = (
    props: OIDCScopeCreateWizardPropsInterface): ReactElement => {

    const {
        closeWizard,
        currentStep,
        onUpdate,
        [ "data-testid" ]: testId
    } = props;

    const { t } = useTranslation();

    const dispatch = useDispatch();

    const [ finishSubmit, setFinishSubmit ] = useTrigger();
    const [ submitGeneralDetails, setSubmitGeneralDetails ] = useTrigger();

    const [ partiallyCompletedStep, setPartiallyCompletedStep ] = useState<number>(undefined);
    const [ currentWizardStep, setCurrentWizardStep ] = useState<number>(currentStep);
    const [ wizardState, setWizardState ] = useState<WizardStateInterface>(undefined);

    const [ OIDCAttributes, setOIDCAttributes ] = useState<ExternalClaim[]>(undefined);
    const [ selectedAttributes, setSelectedAttributes ] = useState<ExternalClaim[]>([]);
    const [ filterSelectedClaims, setFilterSelectedClaims ] = useState<ExternalClaim[]>([]);
    const [ isClaimRequestLoading, setIsClaimRequestLoading ] = useState<boolean>(false);

    const [alert, setAlert, alertComponent]=useWizardAlert();

    /**
     * Sets the current wizard step to the previous on every `partiallyCompletedStep`
     * value change , and resets the partially completed step value.
     */
    useEffect(() => {
        if (partiallyCompletedStep === undefined) {
            return;
        }

        setCurrentWizardStep(currentWizardStep - 1);

        setPartiallyCompletedStep(undefined);
    }, [partiallyCompletedStep]);

    useEffect(() => {
        if (OIDCAttributes) {
            return;
        }
        const OIDCAttributeId = OIDCScopesManagementConstants.OIDC_ATTRIBUTE_ID;
        getOIDCAttributes(OIDCAttributeId);
    }, [ OIDCAttributes ] );

    const getOIDCAttributes = (claimId: string) => {
        getAllExternalClaims(claimId, null)
            .then((response) => {
                setIsClaimRequestLoading(true);
                setOIDCAttributes(response);
            })
            .catch((error) => {
                if (error.response && error.response.data && error.response.data.description) {
                    setAlert({
                        description: error.response.data.description,
                        level: AlertLevels.ERROR,
                        message: t("console:manage.features.oidcScopes.notifications.fetchOIDClaims.error" +
                            ".message")
                    });

                    return;
                }
                setAlert({
                    description: t("console:manage.features.oidcScopes.notifications.fetchOIDClaims" +
                        ".genericError.description"),
                    level: AlertLevels.ERROR,
                    message: t("console:manage.features.oidcScopes.notifications.fetchOIDClaims.genericError" +
                        ".message")
                });
            })
            .finally(() => {
                setIsClaimRequestLoading(false);
            });
    };

    const navigateToNext = () => {
        switch (currentWizardStep) {
            case 0:
                setSubmitGeneralDetails();
                break;
            case 1:
                setFinishSubmit();
        }
    };

    const navigateToPrevious = () => {
        setPartiallyCompletedStep(currentWizardStep);
    };

    /**
     * Handles wizard step submit.
     *
     * @param values - Forms values to be stored in state.
     * @param {WizardStepsFormTypes} formType - Type of the form.
     */
    const handleWizardFormSubmit = (values: any, formType: WizardStepsFormTypes) => {
        setCurrentWizardStep(currentWizardStep + 1);
        setWizardState({ ...wizardState, [formType]: values });
    };

    const handleWizardFormFinish = (attributes: string[]): void => {

        const data: OIDCScopesListInterface = {
            claims: attributes,
            description: wizardState[ WizardStepsFormTypes.BASIC_DETAILS ]?.description
                ? wizardState[ WizardStepsFormTypes.BASIC_DETAILS ]?.description
                : "This is the description of the scope",
            displayName: wizardState[ WizardStepsFormTypes.BASIC_DETAILS ]?.displayName,
            name: wizardState[ WizardStepsFormTypes.BASIC_DETAILS ]?.scopeName
        };

        setIsClaimRequestLoading(true);

        createOIDCScope(data)
            .then(() => {
                closeWizard();
                dispatch(addAlert({
                    description: t("console:manage.features.oidcScopes.notifications.addOIDCScope" +
                        ".success.description"),
                    level: AlertLevels.SUCCESS,
                    message: t("console:manage.features.oidcScopes.notifications.addOIDCScope" +
                        ".success.message")
                }));
                onUpdate();
            })
            .catch((error) => {
                closeWizard();
                if (error.response && error.response.data && error.response.data.description) {
                    dispatch(addAlert({
                        description: error.response.data.description,
                        level: AlertLevels.ERROR,
                        message: t("console:manage.features.oidcScopes.notifications.addOIDCScope.error." +
                            "message")
                    }));

                    return;
                }

                dispatch(addAlert({
                    description: t("console:manage.features.oidcScopes.notifications.addOIDCScope" +
                        ".genericError.description"),
                    level: AlertLevels.ERROR,
                    message: t("console:manage.features.oidcScopes.notifications.addOIDCScope.genericError." +
                        "message")
                }));
            })
            .finally(() => {
                setIsClaimRequestLoading(false);
            });
    };

    const STEPS = [
        {
            content: (
                <AddOIDCScopeForm
                    initialValues={ wizardState && wizardState[ WizardStepsFormTypes.BASIC_DETAILS ] }
                    triggerSubmit={ submitGeneralDetails }
                    onSubmit={ (values) => handleWizardFormSubmit(values, WizardStepsFormTypes.BASIC_DETAILS) }
                    data-testid={ `${ testId }-form` }
                />
            ),
<<<<<<< HEAD
            icon: OIDCScopeWizardStepIcons.general,
            title: t("console:manage.features.oidcScopes.wizards.addScopeWizard.steps.basicDetails")
=======
            icon: getOIDCScopeWizardStepIcons().general,
            title: t("devPortal:components.oidcScopes.wizards.addScopeWizard.steps.basicDetails")
>>>>>>> 5939873c
        },
        {
            content: (
                <OIDCScopeAttributesList
                    triggerSubmit={ finishSubmit }
                    onSubmit={ (values) => handleWizardFormFinish(values) }
                    selectedClaims={ selectedAttributes }
                    setSelectedClaims={ setFilterSelectedClaims }
                    setInitialSelectedClaims={ setSelectedAttributes }
                    availableClaims={ OIDCAttributes }
                    setAvailableClaims={ setOIDCAttributes }
                    data-testid={ `${ testId }-wizard` }
                />
            ),
<<<<<<< HEAD
            icon: OIDCScopeWizardStepIcons.claimConfig,
            title: t("console:manage.features.oidcScopes.wizards.addScopeWizard.steps.claims")
=======
            icon: getOIDCScopeWizardStepIcons().claimConfig,
            title: t("devPortal:components.oidcScopes.wizards.addScopeWizard.steps.claims")
>>>>>>> 5939873c
        }
    ];

    return (
        <Modal
            open={ true }
            className="wizard application-create-wizard"
            dimmer="blurring"
            size="small"
            onClose={ closeWizard }
            data-testid={ testId }
            closeOnDimmerClick={ false }
            closeOnEscape
        >
            <Modal.Header className="wizard-header">
                { t("console:manage.features.oidcScopes.wizards.addScopeWizard.title") }
                <Heading as="h6">
                    { t("console:manage.features.oidcScopes.wizards.addScopeWizard.subTitle") }
                </Heading>
            </Modal.Header>
            <Modal.Content className="steps-container">
                <Steps.Group
                    current={ currentWizardStep }
                    data-testid={ `${ testId }-steps` }
                >
                    { STEPS.map((step, index) => (
                        <Steps.Step
                            key={ index }
                            icon={ step.icon }
                            title={ step.title }
                            data-testid={ `${ testId }-step-${ index }` }
                        />
                    )) }
                </Steps.Group>
            </Modal.Content>
            <Modal.Content className="content-container" scrolling>
                { alert && alertComponent }
                { STEPS[ currentWizardStep ].content }
            </Modal.Content>
            <Modal.Actions>
                <Grid>
                    <Grid.Row column={ 1 }>
                        <Grid.Column mobile={ 8 } tablet={ 8 } computer={ 8 }>
                            <LinkButton
                                floated="left"
                                onClick={ () => closeWizard() }
                                data-testid={ `${ testId }-cancel-button` }
                            >
                                { t("common:cancel") }
                            </LinkButton>
                        </Grid.Column>
                        <Grid.Column mobile={ 8 } tablet={ 8 } computer={ 8 }>
                            { currentWizardStep < STEPS.length - 1 && (
                                <PrimaryButton
                                    floated="right"
                                    onClick={ navigateToNext }
                                    data-testid={ `${ testId }-next-button` }
                                >
                                    { t("common:next") }
                                    <Icon name="arrow right"/>
                                </PrimaryButton>
                            ) }
                            { currentWizardStep === STEPS.length - 1 && (
                                <PrimaryButton
                                    floated="right"
                                    onClick={ navigateToNext }
                                    data-testid={ `${ testId }-finish-button` }
                                >
                                    { t("common:finish") }
                                </PrimaryButton>
                            ) }
                            { currentWizardStep > 0 && (
                                <LinkButton
                                    floated="right"
                                    onClick={ navigateToPrevious }
                                    data-testid={ `${ testId }-previous-button` }
                                >
                                    <Icon name="arrow left"/>
                                    { t("common:previous") }
                                </LinkButton>
                            ) }
                        </Grid.Column>
                    </Grid.Row>
                </Grid>
            </Modal.Actions>
        </Modal>
    );
};


/**
 * Default props for the add OIDC scope form component.
 */
OIDCScopeCreateWizard.defaultProps = {
    currentStep: 0,
    "data-testid": "add-oidc-scope-wizard"
};<|MERGE_RESOLUTION|>--- conflicted
+++ resolved
@@ -230,13 +230,8 @@
                     data-testid={ `${ testId }-form` }
                 />
             ),
-<<<<<<< HEAD
-            icon: OIDCScopeWizardStepIcons.general,
+            icon: getOIDCScopeWizardStepIcons().general,
             title: t("console:manage.features.oidcScopes.wizards.addScopeWizard.steps.basicDetails")
-=======
-            icon: getOIDCScopeWizardStepIcons().general,
-            title: t("devPortal:components.oidcScopes.wizards.addScopeWizard.steps.basicDetails")
->>>>>>> 5939873c
         },
         {
             content: (
@@ -251,13 +246,8 @@
                     data-testid={ `${ testId }-wizard` }
                 />
             ),
-<<<<<<< HEAD
-            icon: OIDCScopeWizardStepIcons.claimConfig,
+            icon: getOIDCScopeWizardStepIcons().claimConfig,
             title: t("console:manage.features.oidcScopes.wizards.addScopeWizard.steps.claims")
-=======
-            icon: getOIDCScopeWizardStepIcons().claimConfig,
-            title: t("devPortal:components.oidcScopes.wizards.addScopeWizard.steps.claims")
->>>>>>> 5939873c
         }
     ];
 
