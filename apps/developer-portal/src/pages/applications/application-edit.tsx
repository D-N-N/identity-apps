--- conflicted
+++ resolved
@@ -389,12 +389,7 @@
      * Triggered when the application state search param in the URL changes. 
      */
     useEffect(() => {
-<<<<<<< HEAD
-        if (!urlSearchParams.get("state") || isExtensionsAvailable) {
-            setTriggerSidebarClose(true);
-=======
         if (!urlSearchParams.get(ApplicationManagementConstants.APP_STATE_URL_SEARCH_PARAM_KEY)) {
->>>>>>> 1de0fd53
             return;
         }
 
@@ -404,11 +399,7 @@
 
             setTriggerSidebarOpen(true);
         }
-<<<<<<< HEAD
-    }, [ urlSearchParams.get("state"), isExtensionsAvailable ]);
-=======
     }, [ urlSearchParams.get(ApplicationManagementConstants.APP_STATE_URL_SEARCH_PARAM_KEY) ]);
->>>>>>> 1de0fd53
 
     /**
      * Retrieves application details from the API.
