/**
 * Copyright (c) 2020, WSO2 Inc. (http://www.wso2.org) All Rights Reserved.
 *
 * WSO2 Inc. licenses this file to you under the Apache License,
 * Version 2.0 (the "License"); you may not use this file except
 * in compliance with the License.
 * You may obtain a copy of the License at
 *
 *     http://www.apache.org/licenses/LICENSE-2.0
 *
 * Unless required by applicable law or agreed to in writing,
 * software distributed under the License is distributed on an
 * "AS IS" BASIS, WITHOUT WARRANTIES OR CONDITIONS OF ANY
 * KIND, either express or implied. See the License for the
 * specific language governing permissions and limitations
 * under the License.
 */

import { hasRequiredScopes } from "@wso2is/core/helpers";
<<<<<<< HEAD
import { EmptyPlaceholder, LinkButton, PrimaryButton } from "@wso2is/react-components";
import React, { ReactElement, useContext, useEffect, useRef, useState } from "react";
import { useDispatch,useSelector } from "react-redux";
import { DropdownItemProps, DropdownProps, Icon, PaginationProps } from "semantic-ui-react";
import { getADialect, getAllLocalClaims } from "../api";
import { ClaimsList, ListType } from "../components";
=======
import { addAlert } from "@wso2is/core/store";
import { PrimaryButton } from "@wso2is/react-components";
import React, { ReactElement, useEffect, useState } from "react";
import { useTranslation } from "react-i18next";
import { useDispatch, useSelector } from "react-redux";
import { DropdownItemProps, DropdownProps, Icon, PaginationProps } from "semantic-ui-react";
import { getADialect, getAllLocalClaims } from "../api";
import { AdvancedSearchWithBasicFilters, ClaimsList, ListType } from "../components";
>>>>>>> 859e3cd3
import { AddLocalClaims } from "../components";
import { EmptyPlaceholderIllustrations } from "../configs";
import { CLAIM_DIALECTS_PATH, UserConstants } from "../constants";
import { history } from "../helpers";
import { ListLayout } from "../layouts";
import { PageLayout } from "../layouts";
import { AlertLevels, Claim, ClaimsGetParams, FeatureConfigInterface } from "../models";
import { AppState } from "../store";
import { filterList, sortList } from "../utils";
import { addAlert } from "@wso2is/core/dist/src/store";
import { AdvancedSearchWithBasicFilters } from "../components/shared/advanced-search-with-basic-filters";
import { useTranslation } from "react-i18next";

/**
 * This returns the list of local claims.
 *
 * @return {ReactElement}
 */
export const LocalClaimsPage = (): ReactElement => {

    /**
     * Sets the attributes by which the list can be sorted
     */
    const SORT_BY = [
        {
            key: 0,
            text: "Name",
            value: "displayName"
        },
        {
            key: 1,
            text: "Claim URI",
            value: "claimURI"
        }
    ];

    const featureConfig: FeatureConfigInterface = useSelector((state: AppState) => state.config.features);

    const [ claims, setClaims ] = useState<Claim[]>(null);
    const [ offset, setOffset ] = useState(0);
    const [ listItemLimit, setListItemLimit ] = useState<number>(0);
    const [ openModal, setOpenModal ] = useState(false);
    const [ claimURIBase, setClaimURIBase ] = useState("");
    const [ filteredClaims, setFilteredClaims ] = useState<Claim[]>(null);
    const [ sortBy, setSortBy ] = useState<DropdownItemProps>(SORT_BY[ 0 ]);
    const [ sortOrder, setSortOrder ] = useState(true);
    const [ query, setQuery ] = useState("");
    const [ isLoading, setIsLoading ] = useState(true);

    const dispatch = useDispatch();

<<<<<<< HEAD
    const initialRender = useRef(true);

=======
>>>>>>> 859e3cd3
    const { t } = useTranslation();

    /**
    * Fetches all the local claims.
    *
    * @param {number} limit.
    * @param {number} offset.
    * @param {string} sort.
    * @param {string} filter.
    */
    const getLocalClaims = (limit?: number, sort?: string, offset?: number, filter?: string) => {
        setIsLoading(true);
        const params: ClaimsGetParams = {
            filter: filter || null,
            limit: limit || null,
            offset: offset || null,
            sort: sort || null
        };
        getAllLocalClaims(params).then(response => {
            setClaims(response);
            setFilteredClaims(response);
        }).catch(error => {
            dispatch(addAlert(
                {
                    description: error?.description || "There was an error while fetching the local claims",
                    level: AlertLevels.ERROR,
                    message: error?.message || "Something went wrong"
                }
            ));
        }).finally(() => {
            setIsLoading(false);
        });
    };

    useEffect(() => {
        if (initialRender.current) {
            initialRender.current = false;
        } else {
            setFilteredClaims(sortList(filteredClaims, sortBy.value as string, sortOrder));
        }
    }, [ sortBy, sortOrder ]);

    useEffect(() => {
        setListItemLimit(UserConstants.DEFAULT_USER_LIST_ITEM_LIMIT);
        getLocalClaims(null, null, null, null);
        getADialect("local").then((response) => {
            setClaimURIBase(response.dialectURI);
        }).catch(error => {
            dispatch(addAlert(
                {
                    description: error?.description || "There was an error while fetching the local dialect",
                    level: AlertLevels.ERROR,
                    message: error?.message || "Something went wrong"
                }
            ));
        });
    }, []);

    /**
    * This slices a portion of the list to display.
     *
    * @param {ClaimDialect[]} list.
    * @param {number} limit.
    * @param {number} offset.
     *
    * @return {ClaimDialect[]} Paginated List.
    */
    const paginate = (list: Claim[], limit: number, offset: number): Claim[] => {
        return list?.slice(offset, offset + limit);
    };

    /**
    * Handles change in the number of items to show.
     *
    * @param {React.MouseEvent<HTMLAnchorElement>} event.
    * @param {data} data.
    */
    const handleItemsPerPageDropdownChange = (event: React.MouseEvent<HTMLAnchorElement>, data: DropdownProps) => {
        setListItemLimit(data.value as number);
    };

    /**
    * Paginates.
    *
    * @param {React.MouseEvent<HTMLAnchorElement>} event.
    * @param {PaginationProps} data.
    */
    const handlePaginationChange = (event: React.MouseEvent<HTMLAnchorElement>, data: PaginationProps) => {
        setOffset((data.activePage as number - 1) * listItemLimit);
    };

    /**
    * Handle sort strategy change.
     *
    * @param {React.SyntheticEvent<HTMLElement>} event.
    * @param {DropdownProps} data.
    */
    const handleSortStrategyChange = (event: React.SyntheticEvent<HTMLElement>, data: DropdownProps) => {
        setSortBy(SORT_BY.filter(option => option.value === data.value)[ 0 ]);
    };

    /**
    * Handles sort order change.
    *
    * @param {boolean} isAscending.
    */
    const handleSortOrderChange = (isAscending: boolean) => {
        setSortOrder(isAscending);
    };

    /**
<<<<<<< HEAD
     * Handles search.
     * 
     * @param {string} query 
     */
    const handleLocalClaimFilter = (query: string) => {
        //TODO: getLocalClaims(null, null, null, query);
        const filteredClaims = filterList(
            claims, query, sortBy.value as string, sortOrder
        );
        setFilteredClaims(filteredClaims);
        setQuery(query);
=======
     * Handles the `onFilter` callback action from the
     * advanced search component.
     *
     * @param {string} query - Search query.
     */
    const handleLocalClaimsFilter = (query: string): void => {
        try {
            const filteredClaims = filterList(claims, query, sortBy.value as string, sortOrder);
            setFilteredClaims(filteredClaims);
        } catch (error) {
            dispatch(addAlert({
                description: error?.message,
                level: AlertLevels.ERROR,
                message: "Filter query format incorrect"
            }));
        }
>>>>>>> 859e3cd3
    };

    return (
        <>
            {
                openModal
                    ? <AddLocalClaims
                        open={ openModal }
                        onClose={ () => { setOpenModal(false) } }
                        update={ getLocalClaims }
                        claimURIBase={ claimURIBase }
                    />
                    : null
            }
            <PageLayout
                title="Local Claims"
                description="View, edit and add local claims"
                showBottomDivider={ true }
                backButton={ {
                    onClick: () => { history.push(CLAIM_DIALECTS_PATH) },
                    text: "Go back to claim dialects"
                } }
            >
<<<<<<< HEAD
                { filteredClaims && filteredClaims.length > 0 ?
                    (
                        <ListLayout
                            advancedSearch={
                                <AdvancedSearchWithBasicFilters
                                    onFilter={ handleLocalClaimFilter }
                                    filterAttributeOptions={ [
                                        {
                                            key: 0,
                                            text: t("common:name"),
                                            value: "name"
                                        },
                                        {
                                            key: 1,
                                            text: t("common:description"),
                                            value: "description"
                                        }
                                    ] }
                                    filterAttributePlaceholder={
                                        t("devPortal:components.userstores.advancedSearch.form.inputs" +
                                            ".filterAttribute.placeholder")
                                    }
                                    filterConditionsPlaceholder={
                                        t("devPortal:components.userstores.advancedSearch.form.inputs" +
                                            ".filterCondition.placeholder")
                                    }
                                    filterValuePlaceholder={
                                        t("devPortal:components.userstores.advancedSearch.form.inputs" +
                                            ".filterValue.placeholder")
                                    }
                                    placeholder={
                                        t("devPortal:components.userstores.advancedSearch.placeholder")
                                    }
                                    defaultSearchAttribute="name"
                                    defaultSearchOperator="co"
                                />
                            }
                            currentListSize={ listItemLimit }
                            listItemLimit={ listItemLimit }
                            onItemsPerPageDropdownChange={ handleItemsPerPageDropdownChange }
                            onPageChange={ handlePaginationChange }
                            onSortStrategyChange={ handleSortStrategyChange }
                            rightActionPanel={
                                 hasRequiredScopes(
=======
                <ListLayout
                    advancedSearch={ (
                        <AdvancedSearchWithBasicFilters
                            onFilter={ handleLocalClaimsFilter  }
                            filterAttributeOptions={ [
                                {
                                    key: 0,
                                    text: "Claim URI",
                                    value: "claimURI"
                                },
                                {
                                    key: 1,
                                    text: "Mapped Local Claim URI",
                                    value: "mappedLocalClaimURI"
                                }
                            ] }
                            filterAttributePlaceholder={
                                t("devPortal:components.claims.local.advancedSearch.form.inputs.filterAttribute" +
                                    ".placeholder")
                            }
                            filterConditionsPlaceholder={
                                t("devPortal:components.claims.local.advancedSearch.form.inputs.filterCondition" +
                                    ".placeholder")
                            }
                            filterValuePlaceholder={
                                t("devPortal:components.claims.local.advancedSearch.form.inputs.filterValue" +
                                    ".placeholder")
                            }
                            placeholder={ t("devPortal:components.claims.local.advancedSearch.placeholder") }
                            defaultSearchAttribute="claimURI"
                            defaultSearchOperator="co"
                        />
                    ) }
                    currentListSize={ listItemLimit }
                    listItemLimit={ listItemLimit }
                    onItemsPerPageDropdownChange={ handleItemsPerPageDropdownChange }
                    onPageChange={ handlePaginationChange }
                    onSortStrategyChange={ handleSortStrategyChange }
                    rightActionPanel={
                        hasRequiredScopes(
>>>>>>> 859e3cd3
                            featureConfig?.attributeDialects,
                            featureConfig?.attributeDialects?.scopes?.create) && (
                                    <PrimaryButton
                                        onClick={ () => {
                                            setOpenModal(true);
                                        } }
                                    >
                                        <Icon name="add" />New Local Claim
                                    </PrimaryButton>
                                )
                            }
                            leftActionPanel={ null }
                            showPagination={ true }
                            sortOptions={ SORT_BY }
                            sortStrategy={ sortBy }
                            totalPages={ Math.ceil(filteredClaims?.length / listItemLimit) }
                            totalListSize={ filteredClaims?.length }
                            onSortOrderChange={ handleSortOrderChange }
                        >
                            <ClaimsList
                                list={ paginate(filteredClaims, listItemLimit, offset) }
                                localClaim={ ListType.LOCAL }
                                update={ getLocalClaims }
                            />
                        </ListLayout>
                    )
                    : !isLoading && (
                        <EmptyPlaceholder
                            action={ (
                                <LinkButton onClick={ () => {
                                    setFilteredClaims(claims);
                                } }
                                >
                                    Clear search query
                                </LinkButton>
                            ) }
                            image={ EmptyPlaceholderIllustrations.emptySearch }
                            imageSize="tiny"
                            title={ "No results found" }
                            subtitle={ [
                                `We couldn't find any results for "${query}"`,
                                "Please try a different search term."
                            ] }
                        />
                    )
                }
            </PageLayout>
        </>
    );
};<|MERGE_RESOLUTION|>--- conflicted
+++ resolved
@@ -17,23 +17,14 @@
  */
 
 import { hasRequiredScopes } from "@wso2is/core/helpers";
-<<<<<<< HEAD
 import { EmptyPlaceholder, LinkButton, PrimaryButton } from "@wso2is/react-components";
 import React, { ReactElement, useContext, useEffect, useRef, useState } from "react";
 import { useDispatch,useSelector } from "react-redux";
 import { DropdownItemProps, DropdownProps, Icon, PaginationProps } from "semantic-ui-react";
 import { getADialect, getAllLocalClaims } from "../api";
-import { ClaimsList, ListType } from "../components";
-=======
 import { addAlert } from "@wso2is/core/store";
 import { PrimaryButton } from "@wso2is/react-components";
-import React, { ReactElement, useEffect, useState } from "react";
-import { useTranslation } from "react-i18next";
-import { useDispatch, useSelector } from "react-redux";
-import { DropdownItemProps, DropdownProps, Icon, PaginationProps } from "semantic-ui-react";
-import { getADialect, getAllLocalClaims } from "../api";
 import { AdvancedSearchWithBasicFilters, ClaimsList, ListType } from "../components";
->>>>>>> 859e3cd3
 import { AddLocalClaims } from "../components";
 import { EmptyPlaceholderIllustrations } from "../configs";
 import { CLAIM_DIALECTS_PATH, UserConstants } from "../constants";
@@ -43,8 +34,6 @@
 import { AlertLevels, Claim, ClaimsGetParams, FeatureConfigInterface } from "../models";
 import { AppState } from "../store";
 import { filterList, sortList } from "../utils";
-import { addAlert } from "@wso2is/core/dist/src/store";
-import { AdvancedSearchWithBasicFilters } from "../components/shared/advanced-search-with-basic-filters";
 import { useTranslation } from "react-i18next";
 
 /**
@@ -85,11 +74,8 @@
 
     const dispatch = useDispatch();
 
-<<<<<<< HEAD
     const initialRender = useRef(true);
 
-=======
->>>>>>> 859e3cd3
     const { t } = useTranslation();
 
     /**
@@ -201,19 +187,6 @@
     };
 
     /**
-<<<<<<< HEAD
-     * Handles search.
-     * 
-     * @param {string} query 
-     */
-    const handleLocalClaimFilter = (query: string) => {
-        //TODO: getLocalClaims(null, null, null, query);
-        const filteredClaims = filterList(
-            claims, query, sortBy.value as string, sortOrder
-        );
-        setFilteredClaims(filteredClaims);
-        setQuery(query);
-=======
      * Handles the `onFilter` callback action from the
      * advanced search component.
      *
@@ -230,7 +203,6 @@
                 message: "Filter query format incorrect"
             }));
         }
->>>>>>> 859e3cd3
     };
 
     return (
@@ -254,52 +226,6 @@
                     text: "Go back to claim dialects"
                 } }
             >
-<<<<<<< HEAD
-                { filteredClaims && filteredClaims.length > 0 ?
-                    (
-                        <ListLayout
-                            advancedSearch={
-                                <AdvancedSearchWithBasicFilters
-                                    onFilter={ handleLocalClaimFilter }
-                                    filterAttributeOptions={ [
-                                        {
-                                            key: 0,
-                                            text: t("common:name"),
-                                            value: "name"
-                                        },
-                                        {
-                                            key: 1,
-                                            text: t("common:description"),
-                                            value: "description"
-                                        }
-                                    ] }
-                                    filterAttributePlaceholder={
-                                        t("devPortal:components.userstores.advancedSearch.form.inputs" +
-                                            ".filterAttribute.placeholder")
-                                    }
-                                    filterConditionsPlaceholder={
-                                        t("devPortal:components.userstores.advancedSearch.form.inputs" +
-                                            ".filterCondition.placeholder")
-                                    }
-                                    filterValuePlaceholder={
-                                        t("devPortal:components.userstores.advancedSearch.form.inputs" +
-                                            ".filterValue.placeholder")
-                                    }
-                                    placeholder={
-                                        t("devPortal:components.userstores.advancedSearch.placeholder")
-                                    }
-                                    defaultSearchAttribute="name"
-                                    defaultSearchOperator="co"
-                                />
-                            }
-                            currentListSize={ listItemLimit }
-                            listItemLimit={ listItemLimit }
-                            onItemsPerPageDropdownChange={ handleItemsPerPageDropdownChange }
-                            onPageChange={ handlePaginationChange }
-                            onSortStrategyChange={ handleSortStrategyChange }
-                            rightActionPanel={
-                                 hasRequiredScopes(
-=======
                 <ListLayout
                     advancedSearch={ (
                         <AdvancedSearchWithBasicFilters
@@ -340,7 +266,6 @@
                     onSortStrategyChange={ handleSortStrategyChange }
                     rightActionPanel={
                         hasRequiredScopes(
->>>>>>> 859e3cd3
                             featureConfig?.attributeDialects,
                             featureConfig?.attributeDialects?.scopes?.create) && (
                                     <PrimaryButton
