--- conflicted
+++ resolved
@@ -43,33 +43,10 @@
         dispatch(addAlert(alert));
     };
 
-<<<<<<< HEAD
-	return (
-		<PageLayout
-			title="General Configurations"
-			description="Manage general configurations of the server."
-			showBottomDivider={ true }
-		>
-			<Grid>
-				<Grid.Row>
-					<Grid.Column width={ 10 }>
-						<UserSelfRegistration onAlertFired={ handleAlerts }/>
-						<Divider hidden={ true } />
-						<AccountRecovery onAlertFired={ handleAlerts }/>
-						<Divider hidden={ true } />
-						<LoginPolicies onAlertFired={ handleAlerts }/>
-						<Divider hidden={ true } />
-						<PasswordPolicies onAlertFired={ handleAlerts }/>
-					</Grid.Column>
-				</Grid.Row>
-			</Grid>
-		</PageLayout>
-	);
-=======
     return (
         <PageLayout
-            title="Server Configurations"
-            description="Manage configurations related to the server."
+            title="General Configurations"
+            description="Manage general configurations of the server."
             showBottomDivider={ true }
         >
             <Grid>
@@ -87,5 +64,4 @@
             </Grid>
         </PageLayout>
     );
->>>>>>> 7df2960a
 };