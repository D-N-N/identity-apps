--- conflicted
+++ resolved
@@ -18,32 +18,19 @@
 
 import { AlertLevels } from "@wso2is/core/models";
 import { addAlert } from "@wso2is/core/store";
-<<<<<<< HEAD
-import { useTrigger } from "@wso2is/forms";
-import { ContentLoader } from "@wso2is/react-components";
-import React, { FunctionComponent, ReactElement, useEffect, useState } from "react";
-import { useDispatch } from "react-redux";
-import { Button, Grid } from "semantic-ui-react";
-=======
 import { ConfirmationModal, ContentLoader, EmptyPlaceholder, Heading, PrimaryButton } from "@wso2is/react-components";
 import React, { FormEvent, FunctionComponent, ReactElement, useEffect, useState } from "react";
 import { useDispatch } from "react-redux";
 import { CheckboxProps, Divider, Grid, Icon, Segment } from "semantic-ui-react";
->>>>>>> 847b08ee
 import { OutboundProvisioningRoles } from "./outbound-provisioning";
 import {
     getOutboundProvisioningConnector,
     getOutboundProvisioningConnectorMetadata,
-    updateIDPRoleMappings,
     updateOutboundProvisioningConnector
 } from "../../../api";
 import { EmptyPlaceholderIllustrations } from "../../../configs";
 import {
-<<<<<<< HEAD
-    IdentityProviderRolesInterface,
-=======
     IdentityProviderInterface,
->>>>>>> 847b08ee
     OutboundProvisioningConnectorInterface,
     OutboundProvisioningConnectorListItemInterface,
     OutboundProvisioningConnectorWithMetaInterface,
@@ -58,11 +45,7 @@
  */
 interface ProvisioningSettingsPropsInterface {
     /**
-<<<<<<< HEAD
-     * Currently editing idp id.
-=======
      * Currently editing idp.
->>>>>>> 847b08ee
      */
     identityProvider: IdentityProviderInterface;
 
@@ -70,17 +53,10 @@
      * Outbound connector details of the IDP
      */
     outboundConnectors: OutboundProvisioningConnectorsInterface;
-
-    /**
-     * Outbound provisioning roles of the IDP
-     */
-    idpRoles: IdentityProviderRolesInterface;
-
     /**
      * Is the idp info request loading.
      */
     isLoading?: boolean;
-
     /**
      * Callback to update the idp details.
      */
@@ -100,18 +76,12 @@
     const {
         identityProvider,
         outboundConnectors,
-        idpRoles,
         isLoading,
         onUpdate
     } = props;
 
     const dispatch = useDispatch();
 
-<<<<<<< HEAD
-    const [triggerSubmission, setTriggerSubmission] = useTrigger();
-
-    const [connectorMeta, setConnectorMeta] = useState<OutboundProvisioningConnectorMetaInterface>(undefined);
-=======
     const [ showDeleteConfirmationModal, setShowDeleteConfirmationModal ] = useState<boolean>(false);
     const [ showWizard, setShowWizard ] = useState<boolean>(false);
     const [
@@ -180,7 +150,6 @@
 
                         return;
                     }
->>>>>>> 847b08ee
 
                     dispatch(addAlert({
                         description: "An error occurred retrieving the outbound provisioning connector details.",
@@ -240,68 +209,6 @@
             });
     };
 
-<<<<<<< HEAD
-    const handleOutboundProvisioningRoleMapping = (outboundProvisioningRoles: string[]) => {
-        updateIDPRoleMappings(idpId, {
-                ...idpRoles,
-                outboundProvisioningRoles: outboundProvisioningRoles
-            }
-        ).then(() => {
-            dispatch(addAlert(
-                {
-                    description: "Successfully updated outbound provisioning role configurations.",
-                    level: AlertLevels.SUCCESS,
-                    message: "Update successful"
-                }
-            ));
-        }).catch(error => {
-            dispatch(addAlert(
-                {
-                    description: error?.description || "There was an error while updating outbound provisioning role " +
-                        "configurations",
-                    level: AlertLevels.ERROR,
-                    message: "Update error"
-                }
-            ));
-        })
-    }
-
-    useEffect(() => {
-        if (outboundConnectors.defaultConnectorId) {
-            getOutboundProvisioningConnector(idpId, outboundConnectors.defaultConnectorId)
-                .then(response => {
-                    setConnectorDetails(response);
-                })
-                .catch(error => {
-                    if (error.response && error.response.data && error.response.data.description) {
-                        dispatch(addAlert({
-                            description: error.response.data.description,
-                            level: AlertLevels.ERROR,
-                            message: "Retrieval error"
-                        }));
-
-                        return;
-                    }
-
-                    dispatch(addAlert({
-                        description: "An error occurred retrieving the outbound provisioning connector details.",
-                        level: AlertLevels.ERROR,
-                        message: "Retrieval error"
-                    }));
-                });
-
-            getOutboundProvisioningConnectorMetadata(outboundConnectors.defaultConnectorId)
-                .then(response => {
-                    setConnectorMeta(response);
-                })
-                .catch(error => {
-                    if (error.response && error.response.data && error.response.data.description) {
-                        dispatch(addAlert({
-                            description: error.response.data.description,
-                            level: AlertLevels.ERROR,
-                            message: "Retrieval error"
-                        }));
-=======
     /**
      * Handles the outbound provisioning connector deletion.
      */
@@ -353,7 +260,6 @@
         //         });
         // }
     };
->>>>>>> 847b08ee
 
     /**
      * Handles default connector change event.
@@ -392,46 +298,6 @@
     };
 
     return (
-<<<<<<< HEAD
-        !isLoading ?
-            <>
-                {
-                    connectorMeta && connectorDetails && outboundConnectors?.defaultConnectorId &&
-                    <OutboundProvisioningConnectorFormFactory
-                        metadata={ connectorMeta }
-                        initialValues={ connectorDetails }
-                        triggerSubmit={ triggerSubmission }
-                        onSubmit={ handleConnectorConfigFormSubmit }
-                        type={ connectorMeta?.name }
-                        enableSubmitButton={ false }
-                    />
-                }
-
-                {
-                    idpRoles &&
-                    <OutboundProvisioningRoles
-                        onSubmit={ handleOutboundProvisioningRoleMapping }
-                        triggerSubmit={ triggerSubmission }
-                        initialRoles={ idpRoles?.outboundProvisioningRoles }
-                    />
-                }
-
-                <Grid>
-                    <Grid.Row columns={ 1 }>
-                        <Grid.Column mobile={ 16 } tablet={ 16 } computer={ 8 }>
-                            <Button
-                                primary
-                                size="small"
-                                onClick={ setTriggerSubmission }
-                            >
-                                Update
-                            </Button>
-                        </Grid.Column>
-                    </Grid.Row>
-                </Grid>
-            </>
-            : <ContentLoader/>
-=======
         <>
             <Grid.Row>
                 <Grid.Column width={ 8 }>
@@ -582,6 +448,5 @@
                 ) : <ContentLoader/>
             }
          </>
->>>>>>> 847b08ee
     );
 };