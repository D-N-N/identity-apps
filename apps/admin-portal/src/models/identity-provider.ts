--- conflicted
+++ resolved
@@ -98,8 +98,6 @@
 }
 
 export interface FederatedAuthenticatorInterface extends CommonPluggableComponentInterface {
-<<<<<<< HEAD
-=======
     authenticatorId?: string;
     name?: string;
     isEnabled?: boolean;
@@ -113,7 +111,6 @@
 }
 
 export interface FederatedAuthenticatorListItemInterface {
->>>>>>> a45981cb
     authenticatorId?: string;
     name?: string;
     isEnabled?: boolean;
@@ -314,21 +311,12 @@
 
 export interface CommonPluggableComponentInterface {
     properties?: CommonPluggableComponentPropertyInterface[];
-<<<<<<< HEAD
 }
 
 export interface CommonPluggableComponentMetaInterface {
     properties?: CommonPluggableComponentMetaPropertyInterface[];
 }
 
-=======
-}
-
-export interface CommonPluggableComponentMetaInterface {
-    properties?: CommonPluggableComponentMetaPropertyInterface[];
-}
-
->>>>>>> a45981cb
 export interface CommonPluggableComponentPropertyInterface {
     key?: string;
     value?: string;
