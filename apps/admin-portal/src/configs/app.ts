/**
 * Copyright (c) 2019, WSO2 Inc. (http://www.wso2.org) All Rights Reserved.
 *
 * WSO2 Inc. licenses this file to you under the Apache License,
 * Version 2.0 (the "License"); you may not use this file except
 * in compliance with the License.
 * You may obtain a copy of the License at
 *
 *     http://www.apache.org/licenses/LICENSE-2.0
 *
 * Unless required by applicable law or agreed to in writing,
 * software distributed under the License is distributed on an
 * "AS IS" BASIS, WITHOUT WARRANTIES OR CONDITIONS OF ANY
 * KIND, either express or implied. See the License for the
 * specific language governing permissions and limitations
 * under the License.
 */

import { GlobalConfig } from "./globals";

interface ServiceResourcesType {
    applications: string;
    associations: string;
    authorize: string;
    challenges: string;
    challengeAnswers: string;
    consents: string;
    groups: string;
    claims: string;
<<<<<<< HEAD
    identityProviders: string;
=======
    externalClaims: string;
    identityProvider: string;
>>>>>>> 58bc5329
    issuer: string;
    jwks: string;
    localClaims: string;
    logout: string;
    me: string;
    permission: string;
    profileSchemas: string;
    sessions: string;
    token: string;
    user: string;
    users: string;
    userStores: string;
    revoke: string;
    wellKnown: string;
}

export const ServiceResourcesEndpoint: ServiceResourcesType = {
    applications: `${GlobalConfig.serverHost}/api/server/v1/applications`,
    associations: `${GlobalConfig.serverHost}/api/users/v1/me/associations`,
    authorize: `${GlobalConfig.serverHost}/oauth2/authorize`,
    challengeAnswers: `${GlobalConfig.serverHost}/api/users/v1/me/challenge-answers`,
    challenges: `${GlobalConfig.serverHost}/api/users/v1/me/challenges`,
    claims: `${GlobalConfig.serverHost}/api/server/v1/claim-dialects`,
    consents: `${GlobalConfig}/api/identity/consent-mgt/v1.0/consents`,
    externalClaims:`${GlobalConfig.serverHost}/api/server/v1/claim-dialects/{}/claims`,
    groups: `${GlobalConfig.serverHost}/scim2/Groups`,
    identityProviders: `${GlobalConfig.serverHost}/api/server/v1/identity-providers`,
    issuer: `${GlobalConfig.serverHost}/oauth2/token`,
    jwks: `${GlobalConfig.serverHost}/oauth2/jwks`,
    localClaims: `${GlobalConfig.serverHost}/api/server/v1/claim-dialects/local/claims`,
    logout: `${GlobalConfig.serverHost}/oidc/logout`,
    me: `${GlobalConfig.serverHost}/scim2/Me`, // TODO: Remove this endpoint and use ID token to get the details
    permission: `${GlobalConfig.serverHost}/api/server/v1/permission-management/permissions`,
    profileSchemas: `${GlobalConfig.serverHost}/scim2/Schemas`,
    revoke: `${GlobalConfig.serverHost}/oauth2/revoke`,
    sessions: `${GlobalConfig.serverHost}/api/users/v1/me/sessions`,
    token: `${GlobalConfig.serverHost}/oauth2/token`,
    user: `${GlobalConfig.serverHost}/api/identity/user/v1.0/me`,
    userStores: `${GlobalConfig.serverHost}/api/server/v1/userstores`,
    users: `${GlobalConfig.serverHost}/scim2/Users`,
    wellKnown: `${GlobalConfig.serverHost}/oauth2/oidcdiscovery/.well-known/openid-configuration`
};<|MERGE_RESOLUTION|>--- conflicted
+++ resolved
@@ -27,12 +27,8 @@
     consents: string;
     groups: string;
     claims: string;
-<<<<<<< HEAD
+    externalClaims: string;
     identityProviders: string;
-=======
-    externalClaims: string;
-    identityProvider: string;
->>>>>>> 58bc5329
     issuer: string;
     jwks: string;
     localClaims: string;
