--- conflicted
+++ resolved
@@ -5,9 +5,5 @@
         "modules/*",
         "tests"
     ],
-<<<<<<< HEAD
-    "version": "1.2.909"
-=======
     "version": "1.2.935"
->>>>>>> 3ee6f456
 }