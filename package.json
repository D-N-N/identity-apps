--- conflicted
+++ resolved
@@ -1,11 +1,7 @@
 {
     "private": true,
     "name": "@wso2is/webapps",
-<<<<<<< HEAD
-    "version": "1.2.909",
-=======
     "version": "1.2.935",
->>>>>>> 3ee6f456
     "description": "WSO2 Identity Server Web Applications",
     "keywords": [
         "WSO2",
